--- conflicted
+++ resolved
@@ -653,7 +653,7 @@
 				err := os.Chmod(fp, chmod)
 				assertNoError(t, err)
 
-				// Directory will fail if it cannot be both read and executed
+				// Directory listing will fail if either the read or executed permissions are unset on the directory itself
 				if changeFile.IsDir() && readPermission&executePermission == 0 {
 					t.Log("expecting failure")
 					e.runAndExpectFailure(t, "snapshot", "create", source)
@@ -665,19 +665,8 @@
 					numSuccessfulSnapshots++
 				}
 
-<<<<<<< HEAD
 				// Change permissions back and expect success
 				os.Chmod(fp, mode.Perm())
-=======
-			// Directory listing will fail if either the read or executed permissions are unset on the directory itself
-			if changeFile.IsDir() && !permIncludesReadAndExecute(i) {
-				t.Log("expecting failure")
-				e.runAndExpectFailure(t, "snapshot", "create", source)
-			} else {
-				t.Log("expecting success")
-				// Currently by default, the uploader has IgnoreFileErrors set to true.
-				// Expect warning and successful snapshot creation
->>>>>>> db647e8d
 				e.runAndExpectSuccess(t, "snapshot", "create", source)
 				numSuccessfulSnapshots++
 			}
