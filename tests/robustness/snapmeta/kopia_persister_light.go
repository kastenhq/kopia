// +build darwin,amd64 linux,amd64

package snapmeta

import (
	"context"
	"log"
	"os"
	"path/filepath"
	"sync"

	"github.com/kopia/kopia/tests/robustness"
	"github.com/kopia/kopia/tests/tools/kopiaclient"
)

// KopiaPersisterLight is a wrapper for KopiaClient that satisfies the Persister
// interface.
type KopiaPersisterLight struct {
	kc            *kopiaclient.KopiaClient
	keysInProcess map[string]bool
	c             *sync.Cond
	baseDir       string
}

var _ robustness.Persister = (*KopiaPersisterLight)(nil)

const fileName = "data"

// NewPersisterLight returns a new KopiaPersisterLight.
func NewPersisterLight(baseDir string) (*KopiaPersisterLight, error) {
	persistenceDir, err := os.MkdirTemp(baseDir, "kopia-persistence-root-")
	if err != nil {
		return nil, err
	}

	return &KopiaPersisterLight{
		kc:            kopiaclient.NewKopiaClient(persistenceDir),
		keysInProcess: map[string]bool{},
		c:             sync.NewCond(&sync.Mutex{}),
		baseDir:       persistenceDir,
	}, nil
}

// ConnectOrCreateRepo creates a new Kopia repo or connects to an existing one if possible.
func (kpl *KopiaPersisterLight) ConnectOrCreateRepo(repoPath string) error {
	bucketName := os.Getenv(S3BucketNameEnvKey)
	return kpl.kc.CreateOrConnectRepo(context.Background(), repoPath, bucketName)
}

// Store pushes the key value pair to the Kopia repository.
func (kpl *KopiaPersisterLight) Store(ctx context.Context, key string, val []byte) error {
	kpl.waitFor(key)
	defer kpl.doneWith(key)

	dirPath, filePath := kpl.getPathsFromKey(key)

	if err := os.Mkdir(dirPath, 0o700); err != nil {
		return err
	}

	if err := os.WriteFile(filePath, val, 0o700); err != nil {
		return err
	}

	log.Println("pushing metadata for", key)

<<<<<<< HEAD
	return kpl.kc.SnapshotCreate(ctx, dirPath)
=======
	if err := kpl.kc.SnapshotCreate(context.Background(), dirPath); err != nil {
		return err
	}

	return os.RemoveAll(dirPath)
>>>>>>> ebdc1905
}

// Load pulls the key value pair from the Kopia repo and returns the value.
func (kpl *KopiaPersisterLight) Load(ctx context.Context, key string) ([]byte, error) {
	kpl.waitFor(key)
	defer kpl.doneWith(key)

	dirPath, filePath := kpl.getPathsFromKey(key)

	log.Println("pulling metadata for", key)

	if err := kpl.kc.SnapshotRestore(ctx, dirPath); err != nil {
		return nil, err
	}

	val, err := os.ReadFile(filePath)
	if err != nil {
		return nil, err
	}

	if err := os.RemoveAll(dirPath); err != nil {
		return nil, err
	}

	return val, nil
}

// Delete deletes all snapshots associated with the given key.
<<<<<<< HEAD
func (kpl *KopiaPersisterLight) Delete(ctx context.Context, key string) {
=======
func (kpl *KopiaPersisterLight) Delete(key string) error {
>>>>>>> ebdc1905
	kpl.waitFor(key)
	defer kpl.doneWith(key)

	log.Println("deleting metadata for", key)

	dirPath, _ := kpl.getPathsFromKey(key)
<<<<<<< HEAD
	if err := kpl.kc.SnapshotDelete(ctx, dirPath); err != nil {
		log.Printf("cannot delete metadata for %s, err: %s", key, err)
	}
=======

	return kpl.kc.SnapshotDelete(context.Background(), dirPath)
>>>>>>> ebdc1905
}

// LoadMetadata is a no-op. It is included to satisfy the Persister interface.
func (kpl *KopiaPersisterLight) LoadMetadata() error {
	return nil
}

// FlushMetadata is a no-op. It is included to satisfy the Persister interface.
func (kpl *KopiaPersisterLight) FlushMetadata() error {
	return nil
}

// GetPersistDir returns the persistence directory.
func (kpl *KopiaPersisterLight) GetPersistDir() string {
	return kpl.baseDir
}

// Cleanup removes the persistence directory and closes the Kopia repo.
func (kpl *KopiaPersisterLight) Cleanup() {
	if err := os.RemoveAll(kpl.baseDir); err != nil {
		log.Println("cannot remove persistence dir")
	}
}

func (kpl *KopiaPersisterLight) getPathsFromKey(key string) (dirPath, filePath string) {
	dirPath = filepath.Join(kpl.baseDir, key)
	filePath = filepath.Join(dirPath, fileName)

	return dirPath, filePath
}

func (kpl *KopiaPersisterLight) waitFor(key string) {
	kpl.c.L.Lock()
	for kpl.keysInProcess[key] {
		kpl.c.Wait()
	}

	kpl.keysInProcess[key] = true
	kpl.c.L.Unlock()
}

func (kpl *KopiaPersisterLight) doneWith(key string) {
	kpl.c.L.Lock()
	delete(kpl.keysInProcess, key)
	kpl.c.L.Unlock()
	kpl.c.Signal()
}<|MERGE_RESOLUTION|>--- conflicted
+++ resolved
@@ -64,15 +64,11 @@
 
 	log.Println("pushing metadata for", key)
 
-<<<<<<< HEAD
-	return kpl.kc.SnapshotCreate(ctx, dirPath)
-=======
 	if err := kpl.kc.SnapshotCreate(context.Background(), dirPath); err != nil {
 		return err
 	}
 
 	return os.RemoveAll(dirPath)
->>>>>>> ebdc1905
 }
 
 // Load pulls the key value pair from the Kopia repo and returns the value.
@@ -101,25 +97,15 @@
 }
 
 // Delete deletes all snapshots associated with the given key.
-<<<<<<< HEAD
-func (kpl *KopiaPersisterLight) Delete(ctx context.Context, key string) {
-=======
-func (kpl *KopiaPersisterLight) Delete(key string) error {
->>>>>>> ebdc1905
+func (kpl *KopiaPersisterLight) Delete(ctx context.Context, key string) error {
 	kpl.waitFor(key)
 	defer kpl.doneWith(key)
 
 	log.Println("deleting metadata for", key)
 
 	dirPath, _ := kpl.getPathsFromKey(key)
-<<<<<<< HEAD
-	if err := kpl.kc.SnapshotDelete(ctx, dirPath); err != nil {
-		log.Printf("cannot delete metadata for %s, err: %s", key, err)
-	}
-=======
 
-	return kpl.kc.SnapshotDelete(context.Background(), dirPath)
->>>>>>> ebdc1905
+	return kpl.kc.SnapshotDelete(ctx, dirPath)
 }
 
 // LoadMetadata is a no-op. It is included to satisfy the Persister interface.
