// +build darwin,amd64 linux,amd64

package snapmeta

import (
	"context"

	"github.com/kopia/kopia/tests/robustness"
)

var _ robustness.Store = &Simple{}

// Simple is a snapstore implementation that stores
// snapshot metadata as a byte slice in a map in memory.
// A Simple should not be copied.
type Simple struct {
	Data map[string][]byte `json:"data"`
}

// NewSimple instantiates a new Simple snapstore and
// returns its pointer.
func NewSimple() *Simple {
	return &Simple{
		Data: make(map[string][]byte),
	}
}

// Store implements the Storer interface Store method.
func (s *Simple) Store(ctx context.Context, key string, val []byte) error {
	buf := make([]byte, len(val))
	_ = copy(buf, val)

	s.Data[key] = buf

	return nil
}

// Load implements the Storer interface Load method.
func (s *Simple) Load(ctx context.Context, key string) ([]byte, error) {
	if buf, found := s.Data[key]; found {
		retBuf := make([]byte, len(buf))
		_ = copy(retBuf, buf)

		return retBuf, nil
	}

	return nil, robustness.ErrKeyNotFound
}

// Delete implements the Storer interface Delete method.
<<<<<<< HEAD
func (s *Simple) Delete(ctx context.Context, key string) {
=======
func (s *Simple) Delete(key string) error {
>>>>>>> ebdc1905
	delete(s.Data, key)

	return nil
}<|MERGE_RESOLUTION|>--- conflicted
+++ resolved
@@ -48,11 +48,7 @@
 }
 
 // Delete implements the Storer interface Delete method.
-<<<<<<< HEAD
-func (s *Simple) Delete(ctx context.Context, key string) {
-=======
-func (s *Simple) Delete(key string) error {
->>>>>>> ebdc1905
+func (s *Simple) Delete(ctx context.Context, key string) error {
 	delete(s.Data, key)
 
 	return nil
