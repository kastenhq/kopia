package snapmeta

// Index is a map of index name to the keys associated
// with that index name.
type Index map[string]map[string]struct{}

// AddToIndex adds a key to the index of the given name.
func (idx Index) AddToIndex(key, indexName string) {
	if _, ok := idx[indexName]; !ok {
		idx[indexName] = make(map[string]struct{})
	}

	idx[indexName][key] = struct{}{}
}

// RemoveFromIndex removes a key from the index of the given name.
func (idx Index) RemoveFromIndex(key, indexName string) {
	if _, ok := idx[indexName]; !ok {
		return
	}

	delete(idx[indexName], key)
}

// GetKeys returns the list of keys associated with the given index name.
func (idx Index) GetKeys(indexName string) (ret []string) {
	if _, ok := idx[indexName]; !ok {
		return ret
	}

	for k := range idx[indexName] {
		ret = append(ret, k)
	}

	return ret
}

// IsKeyInIndex will return true if the given index name contains the
// provided key.
func (idx Index) IsKeyInIndex(key, indexName string) bool {
	if _, ok := idx[indexName]; ok {
		_, keyExists := idx[indexName][key]
		return keyExists
	}
<<<<<<< HEAD
=======

>>>>>>> 7e57984b
	return false
}<|MERGE_RESOLUTION|>--- conflicted
+++ resolved
@@ -42,9 +42,6 @@
 		_, keyExists := idx[indexName][key]
 		return keyExists
 	}
-<<<<<<< HEAD
-=======
 
->>>>>>> 7e57984b
 	return false
 }