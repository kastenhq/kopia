// +build darwin,amd64 linux,amd64

package snapmeta

import (
	"context"
	"io"
	"os/exec"
	"strconv"

	"github.com/kopia/kopia/internal/clock"
	"github.com/kopia/kopia/tests/robustness"
	"github.com/kopia/kopia/tests/tools/fswalker"
)

// KopiaSnapshotter wraps the functionality to connect to a kopia repository with
// the fswalker WalkCompare.
type KopiaSnapshotter struct {
	comparer *fswalker.WalkCompare
	kopiaConnector
}

// KopiaSnapshotter implements robustness.Snapshotter.
var _ robustness.Snapshotter = (*KopiaSnapshotter)(nil)

// NewSnapshotter returns a Kopia based Snapshotter.
// ConnectOrCreateRepo must be invoked to enable the interface.
func NewSnapshotter(baseDirPath string) (*KopiaSnapshotter, error) {
	ks := &KopiaSnapshotter{
		comparer: fswalker.NewWalkCompare(),
	}

	if err := ks.initializeConnector(baseDirPath); err != nil {
		return nil, err
	}

	return ks, nil
}

// ConnectOrCreateRepo makes the Snapshotter ready for use.
func (ks *KopiaSnapshotter) ConnectOrCreateRepo(repoPath string) error {
	if err := ks.connectOrCreateRepo(repoPath); err != nil {
		return err
	}

	_, _, err := ks.snap.Run("policy", "set", "--global", "--keep-latest", strconv.Itoa(1<<31-1), "--compression", "s2-default")

	return err
}

// ServerCmd returns the server command.
func (ks *KopiaSnapshotter) ServerCmd() *exec.Cmd {
	return ks.serverCmd
}

// CreateSnapshot is part of Snapshotter.
<<<<<<< HEAD
func (ks *KopiaSnapshotter) CreateSnapshot(ctx context.Context, sourceDir string, opts map[string]string) (snapID string, fingerprint []byte, snapStats *robustness.CreateSnapshotStats, err error) {
	fingerprint, err = ks.comparer.Gather(ctx, sourceDir, opts)
=======
func (ks *KopiaSnapshotter) CreateSnapshot(sourceDir string, opts map[string]string) (snapID string, fingerprint []byte, snapStats *robustness.CreateSnapshotStats, err error) {
	fingerprint, err = ks.comparer.Gather(context.TODO(), sourceDir, opts)
>>>>>>> dd740d42
	if err != nil {
		return
	}

	ssStart := clock.Now()

	snapID, err = ks.snap.CreateSnapshot(sourceDir)
	if err != nil {
		return
	}

	ssEnd := clock.Now()

	snapStats = &robustness.CreateSnapshotStats{
		SnapStartTime: ssStart,
		SnapEndTime:   ssEnd,
	}

	return
}

// RestoreSnapshot restores the snapshot with the given ID to the provided restore directory. It returns
// fingerprint verification data of the restored snapshot directory.
<<<<<<< HEAD
func (ks *KopiaSnapshotter) RestoreSnapshot(ctx context.Context, snapID, restoreDir string, opts map[string]string) (fingerprint []byte, err error) {
=======
func (ks *KopiaSnapshotter) RestoreSnapshot(snapID, restoreDir string, opts map[string]string) (fingerprint []byte, err error) {
>>>>>>> dd740d42
	err = ks.snap.RestoreSnapshot(snapID, restoreDir)
	if err != nil {
		return
	}

<<<<<<< HEAD
	return ks.comparer.Gather(ctx, restoreDir, opts)
=======
	return ks.comparer.Gather(context.TODO(), restoreDir, opts)
>>>>>>> dd740d42
}

// RestoreSnapshotCompare restores the snapshot with the given ID to the provided restore directory, then verifies the data
// that has been restored against the provided fingerprint validation data.
<<<<<<< HEAD
func (ks *KopiaSnapshotter) RestoreSnapshotCompare(ctx context.Context, snapID, restoreDir string, validationData []byte, reportOut io.Writer, opts map[string]string) (err error) {
=======
func (ks *KopiaSnapshotter) RestoreSnapshotCompare(snapID, restoreDir string, validationData []byte, reportOut io.Writer, opts map[string]string) (err error) {
>>>>>>> dd740d42
	err = ks.snap.RestoreSnapshot(snapID, restoreDir)
	if err != nil {
		return err
	}

<<<<<<< HEAD
	return ks.comparer.Compare(ctx, restoreDir, validationData, reportOut, opts)
=======
	return ks.comparer.Compare(context.TODO(), restoreDir, validationData, reportOut, opts)
>>>>>>> dd740d42
}

// DeleteSnapshot is part of Snapshotter.
func (ks *KopiaSnapshotter) DeleteSnapshot(ctx context.Context, snapID string, opts map[string]string) error {
	return ks.snap.DeleteSnapshot(snapID)
}

// RunGC is part of Snapshotter.
func (ks *KopiaSnapshotter) RunGC(ctx context.Context, opts map[string]string) error {
	return ks.snap.RunGC()
}

// ListSnapshots is part of Snapshotter.
func (ks *KopiaSnapshotter) ListSnapshots(ctx context.Context) ([]string, error) {
	return ks.snap.ListSnapshots()
}

// Run is part of Snapshotter.
func (ks *KopiaSnapshotter) Run(args ...string) (stdout, stderr string, err error) {
	return ks.snap.Run(args...)
}

// ConnectOrCreateS3 TBD: remove this.
func (ks *KopiaSnapshotter) ConnectOrCreateS3(bucketName, pathPrefix string) error {
	return nil
}

// ConnectOrCreateFilesystem TBD: remove this.
func (ks *KopiaSnapshotter) ConnectOrCreateFilesystem(path string) error {
	return nil
}

// ConnectOrCreateS3WithServer TBD: remove this.
func (ks *KopiaSnapshotter) ConnectOrCreateS3WithServer(serverAddr, bucketName, pathPrefix string) (*exec.Cmd, error) {
	return nil, nil
}

// ConnectOrCreateFilesystemWithServer TBD: remove this.
func (ks *KopiaSnapshotter) ConnectOrCreateFilesystemWithServer(serverAddr, repoPath string) (*exec.Cmd, error) {
	return nil, nil
}

// Cleanup should be called before termination.
func (ks *KopiaSnapshotter) Cleanup() {
	ks.snap.Cleanup()
}<|MERGE_RESOLUTION|>--- conflicted
+++ resolved
@@ -54,13 +54,8 @@
 }
 
 // CreateSnapshot is part of Snapshotter.
-<<<<<<< HEAD
 func (ks *KopiaSnapshotter) CreateSnapshot(ctx context.Context, sourceDir string, opts map[string]string) (snapID string, fingerprint []byte, snapStats *robustness.CreateSnapshotStats, err error) {
 	fingerprint, err = ks.comparer.Gather(ctx, sourceDir, opts)
-=======
-func (ks *KopiaSnapshotter) CreateSnapshot(sourceDir string, opts map[string]string) (snapID string, fingerprint []byte, snapStats *robustness.CreateSnapshotStats, err error) {
-	fingerprint, err = ks.comparer.Gather(context.TODO(), sourceDir, opts)
->>>>>>> dd740d42
 	if err != nil {
 		return
 	}
@@ -84,40 +79,24 @@
 
 // RestoreSnapshot restores the snapshot with the given ID to the provided restore directory. It returns
 // fingerprint verification data of the restored snapshot directory.
-<<<<<<< HEAD
 func (ks *KopiaSnapshotter) RestoreSnapshot(ctx context.Context, snapID, restoreDir string, opts map[string]string) (fingerprint []byte, err error) {
-=======
-func (ks *KopiaSnapshotter) RestoreSnapshot(snapID, restoreDir string, opts map[string]string) (fingerprint []byte, err error) {
->>>>>>> dd740d42
 	err = ks.snap.RestoreSnapshot(snapID, restoreDir)
 	if err != nil {
 		return
 	}
 
-<<<<<<< HEAD
 	return ks.comparer.Gather(ctx, restoreDir, opts)
-=======
-	return ks.comparer.Gather(context.TODO(), restoreDir, opts)
->>>>>>> dd740d42
 }
 
 // RestoreSnapshotCompare restores the snapshot with the given ID to the provided restore directory, then verifies the data
 // that has been restored against the provided fingerprint validation data.
-<<<<<<< HEAD
 func (ks *KopiaSnapshotter) RestoreSnapshotCompare(ctx context.Context, snapID, restoreDir string, validationData []byte, reportOut io.Writer, opts map[string]string) (err error) {
-=======
-func (ks *KopiaSnapshotter) RestoreSnapshotCompare(snapID, restoreDir string, validationData []byte, reportOut io.Writer, opts map[string]string) (err error) {
->>>>>>> dd740d42
 	err = ks.snap.RestoreSnapshot(snapID, restoreDir)
 	if err != nil {
 		return err
 	}
 
-<<<<<<< HEAD
 	return ks.comparer.Compare(ctx, restoreDir, validationData, reportOut, opts)
-=======
-	return ks.comparer.Compare(context.TODO(), restoreDir, validationData, reportOut, opts)
->>>>>>> dd740d42
 }
 
 // DeleteSnapshot is part of Snapshotter.
