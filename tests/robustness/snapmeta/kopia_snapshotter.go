--- conflicted
+++ resolved
@@ -75,13 +75,9 @@
 	return
 }
 
-<<<<<<< HEAD
-func (ks *KopiaSnapshotter) RestoreSnapshot(ctx context.Context, snapID, restoreDir string, opts map[string]string) (fingerprint []byte, err error) {
-=======
 // RestoreSnapshot restores the snapshot with the given ID to the provided restore directory. It returns
 // fingerprint verification data of the restored snapshot directory.
-func (ks *KopiaSnapshotter) RestoreSnapshot(snapID, restoreDir string, opts map[string]string) (fingerprint []byte, err error) {
->>>>>>> 619338a7
+func (ks *KopiaSnapshotter) RestoreSnapshot(ctx context.Context, snapID, restoreDir string, opts map[string]string) (fingerprint []byte, err error) {
 	err = ks.snap.RestoreSnapshot(snapID, restoreDir)
 	if err != nil {
 		return
@@ -90,13 +86,9 @@
 	return ks.comparer.Gather(ctx, restoreDir, opts)
 }
 
-<<<<<<< HEAD
-func (ks *KopiaSnapshotter) RestoreSnapshotCompare(ctx context.Context, snapID, restoreDir string, validationData []byte, reportOut io.Writer, opts map[string]string) (err error) {
-=======
 // RestoreSnapshotCompare restores the snapshot with the given ID to the provided restore directory, then verifies the data
 // that has been restored against the provided fingerprint validation data.
-func (ks *KopiaSnapshotter) RestoreSnapshotCompare(snapID, restoreDir string, validationData []byte, reportOut io.Writer, opts map[string]string) (err error) {
->>>>>>> 619338a7
+func (ks *KopiaSnapshotter) RestoreSnapshotCompare(ctx context.Context, snapID, restoreDir string, validationData []byte, reportOut io.Writer, opts map[string]string) (err error) {
 	err = ks.snap.RestoreSnapshot(snapID, restoreDir)
 	if err != nil {
 		return err
