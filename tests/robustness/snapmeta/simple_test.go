--- conflicted
+++ resolved
@@ -29,11 +29,7 @@
 		t.Fatalf("Error getting key: %v", err)
 	}
 
-<<<<<<< HEAD
-	if bytes.Compare(gotData, data) != 0 {
-=======
 	if !bytes.Equal(gotData, data) {
->>>>>>> 7e57984b
 		t.Fatalf("Did not get the correct data")
 	}
 
