--- conflicted
+++ resolved
@@ -95,7 +95,6 @@
 	actionRepeats := numFiles / filesPerWrite
 	numClients := 4
 
-<<<<<<< HEAD
 	fileWriteOpts := map[string]string{
 		fiofilewriter.MaxDirDepthField:         strconv.Itoa(15),
 		fiofilewriter.MaxFileSizeField:         strconv.Itoa(fileSize),
@@ -183,11 +182,4 @@
 	}
 
 	return err
-=======
-	// Obtain a slice of derived contexts, each wrapped with a unique client
-	// ctxs := framework.NewClientContexts(ctx, numClients)
-
-	// Run test actions for each client concurrently
-	th.RunN(ctx, numClients, f)
->>>>>>> 362f1f33
 }