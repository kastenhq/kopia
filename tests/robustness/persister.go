--- conflicted
+++ resolved
@@ -7,15 +7,9 @@
 // Store describes the ability to store and retrieve
 // a buffer of metadata, indexed by a string key.
 type Store interface {
-<<<<<<< HEAD
 	Store(ctx context.Context, key string, val []byte) error
 	Load(ctx context.Context, key string) ([]byte, error)
-	Delete(ctx context.Context, key string)
-=======
-	Store(key string, val []byte) error
-	Load(key string) ([]byte, error)
-	Delete(key string) error
->>>>>>> ebdc1905
+	Delete(ctx context.Context, key string) error
 }
 
 // Persister describes the ability to flush metadata
