// Package checker defines the framework for creating and restoring snapshots
// with a data integrity check
package checker

import (
	"context"
	"encoding/json"
	"fmt"
	"io"
	"io/ioutil"
	"log"
	"os"
	"strconv"
	"time"

	"github.com/pkg/errors"

	"github.com/kopia/kopia/tests/robustness/snap"
	"github.com/kopia/kopia/tests/robustness/snapmeta"
)

const (
	deleteLimitEnvKey  = "LIVE_SNAP_DELETE_LIMIT"
	defaultDeleteLimit = 10
)

// Checker is an object that can take snapshots and restore them, performing
// a validation for data consistency.
type Checker struct {
	RestoreDir            string
	snapshotIssuer        snap.Snapshotter
	snapshotMetadataStore snapmeta.Store
	validator             Comparer
	RecoveryMode          bool
	DeleteLimit           int
}

// NewChecker instantiates a new Checker, returning its pointer. A temporary
<<<<<<< HEAD
// directory is created to mount restored data
func NewChecker(snapIssuer snap.Snapshotter, snapmetaStore snapmeta.Store, validator Comparer, restoreDir string) (*Checker, error) {
	restoreDir, err := ioutil.TempDir(restoreDir, "restore-data-")
=======
// directory is created to mount restored data.
func NewChecker(snapIssuer snap.Snapshotter, snapmetaStore snapmeta.Store, validator Comparer) (*Checker, error) {
	restoreDir, err := ioutil.TempDir("", "restore-data-")
>>>>>>> 0c3ab133
	if err != nil {
		return nil, err
	}

	delLimitStr := os.Getenv(deleteLimitEnvKey)
	delLimit, err := strconv.Atoi(delLimitStr)
	if err != nil {
		log.Printf("using default delete limit %d", defaultDeleteLimit)
		delLimit = defaultDeleteLimit
	}

	return &Checker{
		RestoreDir:            restoreDir,
		snapshotIssuer:        snapIssuer,
		snapshotMetadataStore: snapmetaStore,
		validator:             validator,
		RecoveryMode:          false,
		DeleteLimit:           delLimit,
	}, nil
}

// Cleanup cleans up the Checker's temporary restore data directory.
func (chk *Checker) Cleanup() {
	if chk.RestoreDir != "" {
		os.RemoveAll(chk.RestoreDir) //nolint:errcheck
	}
}

// GetSnapIDs gets the list of snapshot IDs being tracked by the checker's snapshot store.
func (chk *Checker) GetSnapIDs() []string {
	return chk.snapshotMetadataStore.GetKeys(allSnapshotsIdxName)
}

// SnapshotMetadata holds metadata associated with a given snapshot.
type SnapshotMetadata struct {
	SnapID         string    `json:"snapID"`
	SnapStartTime  time.Time `json:"snapStartTime"`
	SnapEndTime    time.Time `json:"snapEndTime"`
	DeletionTime   time.Time `json:"deletionTime"`
	ValidationData []byte    `json:"validationData"`
}

// GetSnapshotMetadata gets the metadata associated with the given snapshot ID.
func (chk *Checker) GetSnapshotMetadata(snapID string) (*SnapshotMetadata, error) {
	return chk.loadSnapshotMetadata(snapID)
}

// GetLiveSnapIDs gets the list of snapshot IDs being tracked by the checker's snapshot store
// that do not have a deletion time associated with them.
func (chk *Checker) GetLiveSnapIDs() []string {
	return chk.snapshotMetadataStore.GetKeys(liveSnapshotsIdxName)
}

// IsSnapshotIDDeleted reports whether the metadata associated with the provided snapshot ID
// has it marked as deleted.
func (chk *Checker) IsSnapshotIDDeleted(snapID string) (bool, error) {
	md, err := chk.loadSnapshotMetadata(snapID)
	if err != nil {
		return false, err
	}

	return !md.DeletionTime.IsZero(), nil
}

// VerifySnapshotMetadata compares the list of live snapshot IDs present in
// the Checker's metadata against a list of live snapshot IDs in the connected
// repository.
func (chk *Checker) VerifySnapshotMetadata() error {
	// Get live snapshot metadata keys
	liveSnapsInMetadata := chk.GetLiveSnapIDs()

	// Get live snapshots listed in the repo itself
	liveSnapsInRepo, err := chk.snapshotIssuer.ListSnapshots()
	if err != nil {
		return err
	}

	metadataMap := make(map[string]struct{})
	for _, meta := range liveSnapsInMetadata {
		metadataMap[meta] = struct{}{}
	}

	liveMap := make(map[string]struct{})
	for _, live := range liveSnapsInRepo {
		liveMap[live] = struct{}{}
	}

	var errCount int

	for _, metaSnapID := range liveSnapsInMetadata {
		if _, ok := liveMap[metaSnapID]; !ok {
			log.Printf("Metadata present for snapID %v but not found in list of repo snapshots", metaSnapID)
			if chk.RecoveryMode {
				chk.snapshotMetadataStore.Delete(metaSnapID)
				chk.snapshotMetadataStore.RemoveFromIndex(metaSnapID, liveSnapshotsIdxName)
			} else {
				errCount++
			}
		}
	}

	var liveSnapsDeleted int

	for _, liveSnapID := range liveSnapsInRepo {
		if _, ok := metadataMap[liveSnapID]; !ok {
			log.Printf("Live snapshot present for snapID %v but not found in known metadata", liveSnapID)
			if chk.RecoveryMode {
				if liveSnapsDeleted >= chk.DeleteLimit {
					log.Printf("delete limit (%v) reached", chk.DeleteLimit)
					errCount++
				}

				// Might as well delete the snapshot since we don't have metadata for it
				log.Printf("Deleting snapshot ID %s", liveSnapID)
				err = chk.snapshotIssuer.DeleteSnapshot(liveSnapID)
				if err != nil {
					log.Printf("error deleting snapshot: %s", err)
					errCount++
				}

				liveSnapsDeleted++
			} else {
				errCount++
			}
		}
	}

	if errCount > 0 {
		return errors.Errorf("hit %v errors verifying snapshot metadata", errCount)
	}

	return nil
}

// TakeSnapshot gathers state information on the requested snapshot path, then
// performs the snapshot action defined by the Checker's Snapshotter.
func (chk *Checker) TakeSnapshot(ctx context.Context, sourceDir string) (snapID string, err error) {
	b, err := chk.validator.Gather(ctx, sourceDir)
	if err != nil {
		return "", err
	}

	ssStart := time.Now()

	snapID, err = chk.snapshotIssuer.CreateSnapshot(sourceDir)
	if err != nil {
		return snapID, err
	}

	ssEnd := time.Now()

	ssMeta := &SnapshotMetadata{
		SnapID:         snapID,
		SnapStartTime:  ssStart,
		SnapEndTime:    ssEnd,
		ValidationData: b,
	}

	err = chk.saveSnapshotMetadata(ssMeta)
	if err != nil {
		return snapID, err
	}

	chk.snapshotMetadataStore.AddToIndex(snapID, allSnapshotsIdxName)
	chk.snapshotMetadataStore.AddToIndex(snapID, liveSnapshotsIdxName)

	return snapID, nil
}

// RestoreSnapshot restores a snapshot to the Checker's temporary restore directory
// using the Checker's Snapshotter, and performs a data consistency check on the
// resulting tree using the saved snapshot data.
func (chk *Checker) RestoreSnapshot(ctx context.Context, snapID string, reportOut io.Writer) error {
	// Make an independent directory for the restore
	restoreSubDir, err := ioutil.TempDir(chk.RestoreDir, fmt.Sprintf("restore-snap-%v", snapID))
	if err != nil {
		return err
	}

	defer os.RemoveAll(restoreSubDir) //nolint:errcheck

	return chk.RestoreSnapshotToPath(ctx, snapID, restoreSubDir, reportOut)
}

// RestoreSnapshotToPath restores a snapshot to the requested path
// using the Checker's Snapshotter, and performs a data consistency check on the
// resulting tree using the saved snapshot data.
func (chk *Checker) RestoreSnapshotToPath(ctx context.Context, snapID, destPath string, reportOut io.Writer) error {
	ssMeta, err := chk.loadSnapshotMetadata(snapID)
	if err != nil {
		return err
	}

	return chk.RestoreVerifySnapshot(ctx, snapID, destPath, ssMeta, reportOut)
}

// RestoreVerifySnapshot restores a snapshot and verifies its integrity against
// the metadata provided.
func (chk *Checker) RestoreVerifySnapshot(ctx context.Context, snapID, destPath string, ssMeta *SnapshotMetadata, reportOut io.Writer) error {
	err := chk.snapshotIssuer.RestoreSnapshot(snapID, destPath)
	if err != nil {
		return err
	}

	if ssMeta == nil && chk.RecoveryMode {
		b, err := chk.validator.Gather(ctx, destPath)
		if err != nil {
			return err
		}

		ssMeta := &SnapshotMetadata{
			SnapID:         snapID,
			ValidationData: b,
		}

		return chk.saveSnapshotMetadata(ssMeta)
	}

	err = chk.validator.Compare(ctx, destPath, ssMeta.ValidationData, reportOut)
	if err != nil {
		return err
	}

	return nil
}

const (
	deletedSnapshotsIdxName = "deleted-snapshots-idx"
	liveSnapshotsIdxName    = "live-snapshots-idx"
	allSnapshotsIdxName     = "all-snapshots-idx"
)

// DeleteSnapshot performs the Snapshotter's DeleteSnapshot action, and
// marks the snapshot with the given snapshot ID as deleted.
func (chk *Checker) DeleteSnapshot(ctx context.Context, snapID string) error {
	err := chk.snapshotIssuer.DeleteSnapshot(snapID)
	if err != nil {
		return err
	}

	ssMeta, err := chk.loadSnapshotMetadata(snapID)
	if err != nil {
		return err
	}

	ssMeta.DeletionTime = time.Now()
	ssMeta.ValidationData = nil

	err = chk.saveSnapshotMetadata(ssMeta)
	if err != nil {
		return err
	}

	chk.snapshotMetadataStore.AddToIndex(ssMeta.SnapID, deletedSnapshotsIdxName)
	chk.snapshotMetadataStore.RemoveFromIndex(ssMeta.SnapID, liveSnapshotsIdxName)

	return nil
}

func (chk *Checker) saveSnapshotMetadata(ssMeta *SnapshotMetadata) error {
	ssMetaRaw, err := json.Marshal(ssMeta)
	if err != nil {
		return err
	}

	err = chk.snapshotMetadataStore.Store(ssMeta.SnapID, ssMetaRaw)
	if err != nil {
		return err
	}

	return nil
}

func (chk *Checker) loadSnapshotMetadata(snapID string) (*SnapshotMetadata, error) {
	// Lookup metadata by snapshot ID
	b, err := chk.snapshotMetadataStore.Load(snapID)
	if err != nil {
		return nil, err
	}

	if b == nil {
		return nil, errors.Errorf("could not find snapID %v", snapID)
	}

	ssMeta := &SnapshotMetadata{}

	err = json.Unmarshal(b, ssMeta)
	if err != nil {
		return nil, err
	}

	return ssMeta, nil
}<|MERGE_RESOLUTION|>--- conflicted
+++ resolved
@@ -36,15 +36,9 @@
 }
 
 // NewChecker instantiates a new Checker, returning its pointer. A temporary
-<<<<<<< HEAD
 // directory is created to mount restored data
 func NewChecker(snapIssuer snap.Snapshotter, snapmetaStore snapmeta.Store, validator Comparer, restoreDir string) (*Checker, error) {
 	restoreDir, err := ioutil.TempDir(restoreDir, "restore-data-")
-=======
-// directory is created to mount restored data.
-func NewChecker(snapIssuer snap.Snapshotter, snapmetaStore snapmeta.Store, validator Comparer) (*Checker, error) {
-	restoreDir, err := ioutil.TempDir("", "restore-data-")
->>>>>>> 0c3ab133
 	if err != nil {
 		return nil, err
 	}
