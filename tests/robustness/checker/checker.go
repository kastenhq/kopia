// Package checker defines the framework for creating and restoring snapshots
// with a data integrity check
package checker

import (
	"context"
	"encoding/json"
	"fmt"
	"io"
	"io/ioutil"
	"log"
	"os"
	"strconv"
	"time"

	"github.com/pkg/errors"

	"github.com/kopia/kopia/internal/clock"
	"github.com/kopia/kopia/tests/robustness/snap"
	"github.com/kopia/kopia/tests/robustness/snapmeta"
)

const (
	deleteLimitEnvKey  = "LIVE_SNAP_DELETE_LIMIT"
	defaultDeleteLimit = 10
)

// Checker is an object that can take snapshots and restore them, performing
// a validation for data consistency.
type Checker struct {
	RestoreDir            string
	snapshotIssuer        snap.Snapshotter
	snapshotMetadataStore snapmeta.Store
	validator             Comparer
	RecoveryMode          bool
	DeleteLimit           int
}

// NewChecker instantiates a new Checker, returning its pointer. A temporary
// directory is created to mount restored data
func NewChecker(snapIssuer snap.Snapshotter, snapmetaStore snapmeta.Store, validator Comparer, restoreDir string) (*Checker, error) {
	restoreDir, err := ioutil.TempDir(restoreDir, "restore-data-")
	if err != nil {
		return nil, err
	}

	delLimitStr := os.Getenv(deleteLimitEnvKey)
	delLimit, err := strconv.Atoi(delLimitStr)
	if err != nil {
		log.Printf("using default delete limit %d", defaultDeleteLimit)
		delLimit = defaultDeleteLimit
	}

	return &Checker{
		RestoreDir:            restoreDir,
		snapshotIssuer:        snapIssuer,
		snapshotMetadataStore: snapmetaStore,
		validator:             validator,
		RecoveryMode:          false,
		DeleteLimit:           delLimit,
	}, nil
}

// Cleanup cleans up the Checker's temporary restore data directory.
func (chk *Checker) Cleanup() {
	if chk.RestoreDir != "" {
		os.RemoveAll(chk.RestoreDir) //nolint:errcheck
	}
}

// GetSnapIDs gets the list of snapshot IDs being tracked by the checker's snapshot store.
func (chk *Checker) GetSnapIDs() []string {
	return chk.snapshotMetadataStore.GetKeys(allSnapshotsIdxName)
}

// SnapshotMetadata holds metadata associated with a given snapshot.
type SnapshotMetadata struct {
	SnapID         string    `json:"snapID"`
	SnapStartTime  time.Time `json:"snapStartTime"`
	SnapEndTime    time.Time `json:"snapEndTime"`
	DeletionTime   time.Time `json:"deletionTime"`
	ValidationData []byte    `json:"validationData"`
}

// GetSnapshotMetadata gets the metadata associated with the given snapshot ID.
func (chk *Checker) GetSnapshotMetadata(snapID string) (*SnapshotMetadata, error) {
	return chk.loadSnapshotMetadata(snapID)
}

// GetLiveSnapIDs gets the list of snapshot IDs being tracked by the checker's snapshot store
// that do not have a deletion time associated with them.
func (chk *Checker) GetLiveSnapIDs() []string {
	return chk.snapshotMetadataStore.GetKeys(liveSnapshotsIdxName)
}

// IsSnapshotIDDeleted reports whether the metadata associated with the provided snapshot ID
// has it marked as deleted.
func (chk *Checker) IsSnapshotIDDeleted(snapID string) (bool, error) {
	md, err := chk.loadSnapshotMetadata(snapID)
	if err != nil {
		return false, err
	}

	return !md.DeletionTime.IsZero(), nil
}

// VerifySnapshotMetadata compares the list of live snapshot IDs present in
// the Checker's metadata against a list of live snapshot IDs in the connected
// repository.
func (chk *Checker) VerifySnapshotMetadata() error {
	// Get live snapshot metadata keys
	liveSnapsInMetadata := chk.GetLiveSnapIDs()

	// Get live snapshots listed in the repo itself
	liveSnapsInRepo, err := chk.snapshotIssuer.ListSnapshots()
	if err != nil {
		return err
	}

	metadataMap := make(map[string]struct{})
	for _, meta := range liveSnapsInMetadata {
		metadataMap[meta] = struct{}{}
	}

	liveMap := make(map[string]struct{})
	for _, live := range liveSnapsInRepo {
		liveMap[live] = struct{}{}
	}

	var errCount int

	for _, metaSnapID := range liveSnapsInMetadata {
		if _, ok := liveMap[metaSnapID]; !ok {
			log.Printf("Metadata present for snapID %v but not found in list of repo snapshots", metaSnapID)
			if chk.RecoveryMode {
				chk.snapshotMetadataStore.Delete(metaSnapID)
				chk.snapshotMetadataStore.RemoveFromIndex(metaSnapID, liveSnapshotsIdxName)
			} else {
				errCount++
			}
		}
	}

	var liveSnapsDeleted int

	for _, liveSnapID := range liveSnapsInRepo {
		if _, ok := metadataMap[liveSnapID]; !ok {
			log.Printf("Live snapshot present for snapID %v but not found in known metadata", liveSnapID)
			if chk.RecoveryMode {
				if liveSnapsDeleted >= chk.DeleteLimit {
					log.Printf("delete limit (%v) reached", chk.DeleteLimit)
					errCount++
				}

				// Might as well delete the snapshot since we don't have metadata for it
				log.Printf("Deleting snapshot ID %s", liveSnapID)
				err = chk.snapshotIssuer.DeleteSnapshot(liveSnapID)
				if err != nil {
					log.Printf("error deleting snapshot: %s", err)
					errCount++
				}

				liveSnapsDeleted++
			} else {
				errCount++
			}
		}
	}

	if errCount > 0 {
		return errors.Errorf("hit %v errors verifying snapshot metadata", errCount)
	}

	return nil
}

// TakeSnapshot gathers state information on the requested snapshot path, then
// performs the snapshot action defined by the Checker's Snapshotter.
func (chk *Checker) TakeSnapshot(ctx context.Context, sourceDir string) (snapID string, err error) {
	b, err := chk.validator.Gather(ctx, sourceDir)
	if err != nil {
		return "", err
	}

	ssStart := clock.Now()

	snapID, err = chk.snapshotIssuer.CreateSnapshot(sourceDir)
	if err != nil {
		return snapID, err
	}

	ssEnd := clock.Now()

	ssMeta := &SnapshotMetadata{
		SnapID:         snapID,
		SnapStartTime:  ssStart,
		SnapEndTime:    ssEnd,
		ValidationData: b,
	}

	err = chk.saveSnapshotMetadata(ssMeta)
	if err != nil {
		return snapID, err
	}

	chk.snapshotMetadataStore.AddToIndex(snapID, allSnapshotsIdxName)
	chk.snapshotMetadataStore.AddToIndex(snapID, liveSnapshotsIdxName)

	return snapID, nil
}

// RestoreSnapshot restores a snapshot to the Checker's temporary restore directory
// using the Checker's Snapshotter, and performs a data consistency check on the
// resulting tree using the saved snapshot data.
func (chk *Checker) RestoreSnapshot(ctx context.Context, snapID string, reportOut io.Writer) error {
	// Make an independent directory for the restore
	restoreSubDir, err := ioutil.TempDir(chk.RestoreDir, fmt.Sprintf("restore-snap-%v", snapID))
	if err != nil {
		return err
	}

	defer os.RemoveAll(restoreSubDir) //nolint:errcheck

	return chk.RestoreSnapshotToPath(ctx, snapID, restoreSubDir, reportOut)
}

// RestoreSnapshotToPath restores a snapshot to the requested path
// using the Checker's Snapshotter, and performs a data consistency check on the
// resulting tree using the saved snapshot data.
func (chk *Checker) RestoreSnapshotToPath(ctx context.Context, snapID, destPath string, reportOut io.Writer) error {
	ssMeta, err := chk.loadSnapshotMetadata(snapID)
	if err != nil {
		return err
	}

	return chk.RestoreVerifySnapshot(ctx, snapID, destPath, ssMeta, reportOut)
}

// RestoreVerifySnapshot restores a snapshot and verifies its integrity against
// the metadata provided.
func (chk *Checker) RestoreVerifySnapshot(ctx context.Context, snapID, destPath string, ssMeta *SnapshotMetadata, reportOut io.Writer) error {
	err := chk.snapshotIssuer.RestoreSnapshot(snapID, destPath)
	if err != nil {
		return err
	}

	if ssMeta == nil && chk.RecoveryMode {
		b, err := chk.validator.Gather(ctx, destPath)
		if err != nil {
			return err
		}

		ssMeta := &SnapshotMetadata{
			SnapID:         snapID,
			ValidationData: b,
		}

		return chk.saveSnapshotMetadata(ssMeta)
	}

	err = chk.validator.Compare(ctx, destPath, ssMeta.ValidationData, reportOut)
	if err != nil {
		return err
	}

	return nil
}

const (
	deletedSnapshotsIdxName = "deleted-snapshots-idx"
	liveSnapshotsIdxName    = "live-snapshots-idx"
	allSnapshotsIdxName     = "all-snapshots-idx"
)

// DeleteSnapshot performs the Snapshotter's DeleteSnapshot action, and
// marks the snapshot with the given snapshot ID as deleted.
func (chk *Checker) DeleteSnapshot(ctx context.Context, snapID string) error {
	err := chk.snapshotIssuer.DeleteSnapshot(snapID)
	if err != nil {
		return err
	}

	ssMeta, err := chk.loadSnapshotMetadata(snapID)
	if err != nil {
		return err
	}

<<<<<<< HEAD
	ssMeta.DeletionTime = time.Now()
	ssMeta.ValidationData = nil
=======
	ssMeta.DeletionTime = clock.Now()
>>>>>>> c9c8d27c

	err = chk.saveSnapshotMetadata(ssMeta)
	if err != nil {
		return err
	}

	chk.snapshotMetadataStore.AddToIndex(ssMeta.SnapID, deletedSnapshotsIdxName)
	chk.snapshotMetadataStore.RemoveFromIndex(ssMeta.SnapID, liveSnapshotsIdxName)

	return nil
}

func (chk *Checker) saveSnapshotMetadata(ssMeta *SnapshotMetadata) error {
	ssMetaRaw, err := json.Marshal(ssMeta)
	if err != nil {
		return err
	}

	err = chk.snapshotMetadataStore.Store(ssMeta.SnapID, ssMetaRaw)
	if err != nil {
		return err
	}

	return nil
}

func (chk *Checker) loadSnapshotMetadata(snapID string) (*SnapshotMetadata, error) {
	// Lookup metadata by snapshot ID
	b, err := chk.snapshotMetadataStore.Load(snapID)
	if err != nil {
		return nil, err
	}

	if b == nil {
		return nil, errors.Errorf("could not find snapID %v", snapID)
	}

	ssMeta := &SnapshotMetadata{}

	err = json.Unmarshal(b, ssMeta)
	if err != nil {
		return nil, err
	}

	return ssMeta, nil
}<|MERGE_RESOLUTION|>--- conflicted
+++ resolved
@@ -285,12 +285,8 @@
 		return err
 	}
 
-<<<<<<< HEAD
 	ssMeta.DeletionTime = time.Now()
 	ssMeta.ValidationData = nil
-=======
-	ssMeta.DeletionTime = clock.Now()
->>>>>>> c9c8d27c
 
 	err = chk.saveSnapshotMetadata(ssMeta)
 	if err != nil {
