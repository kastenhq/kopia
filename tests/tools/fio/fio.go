// Package fio wraps calls to the fio tool.
// It assumes the tool is executable by "fio", but
// gives the option to specify another executable
// path by setting environment variable FIO_EXE.
package fio

import (
	"bytes"
	"fmt"
	"io/ioutil"
	"log"
	"math/rand"
	"os"
	"os/exec"
	"path"
	"path/filepath"
	"strings"

	"github.com/pkg/errors"

	"github.com/kopia/kopia/tests/robustness/pathlock"
)

// List of fio flags.
const (
	JobNameFlag = "--name"
)

const (
	dockerExe            = "docker"
	fioDataContainerPath = "/fio-data"
)

// Environment variable keys.
const (
	// FioExeEnvKey gives the path to the fio executable to use in testing.
	FioExeEnvKey = "FIO_EXE"

	// FioDockerImageEnvKey specifies the docker image tag to use. If
	// FioExeEnvKey is set, the local executable will be used instead of
	// docker, even if this variable is also set.
	FioDockerImageEnvKey = "FIO_DOCKER_IMAGE"

	// LocalFioDataPathEnvKey is the local path where fio data will be
	// accessible. If not specified, defaults to the default temp directory (os.TempDir).
	LocalFioDataPathEnvKey = "LOCAL_FIO_DATA_PATH"

	// HostFioDataPathEnvKey specifies the path where fio data will be written,
	// relative to the docker host. If left blank, defaults to local fio data path
	// (works unless running via docker from within a container, e.g. for development).
	HostFioDataPathEnvKey = "HOST_FIO_DATA_PATH"
)

// Known error messages.
var (
	ErrEnvNotSet = fmt.Errorf("must set either %v or %v", FioExeEnvKey, FioDockerImageEnvKey)
)

// Runner is a helper for running fio commands.
type Runner struct {
	Exe             string
	ExecArgs        []string
	LocalDataDir    string
	FioWriteBaseDir string
	Global          Config
	Debug           bool

	PathLock pathlock.Locker
}

<<<<<<< HEAD
// InactivePathLocker satisfies the pathlock.Locker interface but is a no-op.
type InactivePathLocker struct{}

var _ pathlock.Locker = (*InactivePathLocker)(nil)

// Lock implements the pathlock.Locker interface.
func (l *InactivePathLocker) Lock(lockPath string) (pathlock.Unlocker, error) {
=======
// NullPathLocker satisfies the pathlock.Locker interface but is a no-op.
type NullPathLocker struct{}

var _ pathlock.Locker = (*NullPathLocker)(nil)

// Lock implements the pathlock.Locker interface.
func (l *NullPathLocker) Lock(lockPath string) (pathlock.Unlocker, error) {
>>>>>>> dd740d42
	return l, nil
}

// Unlock satisfies the pathlock.Unlocker interface.
<<<<<<< HEAD
func (l *InactivePathLocker) Unlock() {}
=======
func (l *NullPathLocker) Unlock() {}
>>>>>>> dd740d42

// NewRunner creates a new fio runner.
func NewRunner() (fr *Runner, err error) {
	exeStr := os.Getenv(FioExeEnvKey)
	imgStr := os.Getenv(FioDockerImageEnvKey)
	localDataPath := os.Getenv(LocalFioDataPathEnvKey)

	var exeArgs []string

	var fioWriteBaseDir string

	var Exe string

	dataDir, err := ioutil.TempDir(localDataPath, "fio-data-")
	if err != nil {
		return nil, errors.Wrap(err, "unable to create temp directory for fio runner")
	}

	switch {
	case exeStr != "":
		// Provided a local FIO executable to run
		Exe = exeStr

		fioWriteBaseDir = dataDir

	case imgStr != "":
		// Provided a docker image to run inside
		Exe = dockerExe

		dataDirParent, dataDirName := filepath.Split(dataDir)
		fioWriteBaseDir = filepath.Join(fioDataContainerPath, dataDirName)

		// If the host path wasn't provided, assume it's the same as the local
		// data directory path and we are not running from within a container already
		hostFioDataPathStr := os.Getenv(HostFioDataPathEnvKey)
		if hostFioDataPathStr == "" {
			hostFioDataPathStr = dataDirParent
		}

		exeArgs = []string{
			"run",
			"--rm",
			"-v",
			fmt.Sprintf("%s:%s", hostFioDataPathStr, fioDataContainerPath),
			imgStr,
		}

	default:
		return nil, ErrEnvNotSet
	}

	fr = &Runner{
		Exe:             Exe,
		ExecArgs:        exeArgs,
		LocalDataDir:    dataDir,
		FioWriteBaseDir: filepath.ToSlash(fioWriteBaseDir),
		Global: Config{
			{
				Name: "global",
				Options: Options{
					"openfiles":         "10",
					"create_fsync":      "0",
					"create_serialize":  "1",
					"file_service_type": "sequential",
					"ioengine":          "libaio",
					"direct":            "1",
					"iodepth":           "32",
					"blocksize":         "1m",
					"refill_buffers":    "",
					"rw":                "write",
				}.WithDirectory(fioWriteBaseDir),
			},
		},
<<<<<<< HEAD
		PathLock: &InactivePathLocker{},
=======
		PathLock: &NullPathLocker{},
>>>>>>> dd740d42
	}

	err = fr.verifySetupWithTestWrites()
	if err != nil {
		log.Printf("Verify environment setup:\n")
		log.Printf("   Set %s (=%q)to the fio executable\n", FioExeEnvKey, exeStr)
		log.Printf("   - OR -\n")
		log.Printf("   Set %s (=%q) to the fio docker image", FioDockerImageEnvKey, imgStr)
		log.Printf("   Set %s (=%q) to the path where fio data will be used locally", LocalFioDataPathEnvKey, localDataPath)
		log.Printf("   Set %s (=%q) to the fio data path on the docker host (defaults to %v, if not running in a dev container)", HostFioDataPathEnvKey, os.Getenv(HostFioDataPathEnvKey), LocalFioDataPathEnvKey)

		return nil, errors.Wrap(err, "fio setup could not be validated")
	}

	return fr, nil
}

func (fr *Runner) verifySetupWithTestWrites() error {
	subDirPath := path.Join("test", "subdir")

	const (
		maxTestFiles = 5
		fileSizeB    = 1 << 20 // 1 MiB
	)

	nrFiles := rand.Intn(maxTestFiles) + 1 //nolint:gosec

	opt := Options{}.WithNumFiles(nrFiles).WithFileSize(fileSizeB)

	defer fr.DeleteRelDir("test") //nolint:errcheck

	err := fr.WriteFiles(subDirPath, opt)
	if err != nil {
		return errors.Wrap(err, "unable to perform writes")
	}

	fl, err := ioutil.ReadDir(filepath.Join(fr.LocalDataDir, subDirPath))
	if err != nil {
		return errors.Wrapf(err, "error reading path %v", subDirPath)
	}

	if got, want := len(fl), nrFiles; got != want {
		return errors.Errorf("did not find the expected number of files %v != %v (expected)", got, want)
	}

	for _, fi := range fl {
		if got, want := fi.Size(), int64(fileSizeB); got != want {
			return errors.Errorf("did not get expected file size from writes %v != %v (expected)", got, want)
		}
	}

	return nil
}

// Cleanup cleans up the data directory.
func (fr *Runner) Cleanup() {
	if fr.LocalDataDir != "" {
		os.RemoveAll(fr.LocalDataDir) //nolint:errcheck
	}
}

// RunConfigs runs fio using the provided Configs.
func (fr *Runner) RunConfigs(cfgs ...Config) (stdout, stderr string, err error) {
	args := fr.argsFromConfigs(append([]Config{fr.Global}, cfgs...)...)

	return fr.Run(args...)
}

func (fr *Runner) argsFromConfigs(cfgs ...Config) []string {
	var args []string

	// Apply global config before any other configs
	for _, cfg := range cfgs {
		if fr.Debug {
			log.Printf("Applying config:\n%s", cfg)
		}

		for _, job := range cfg {
			args = append(args, JobNameFlag, job.Name)
			for flagK, flagV := range job.Options {
				args = append(args, "--"+flagK)

				if flagV != "" {
					args = append(args, flagV)
				}
			}
		}
	}

	return args
}

// Run will execute the fio command with the given args.
func (fr *Runner) Run(args ...string) (stdout, stderr string, err error) {
	args = append(fr.ExecArgs, args...)

	argsStr := strings.Join(args, " ")

	if fr.Debug {
		log.Printf("running '%s %v'", fr.Exe, argsStr)
	}

	c := exec.Command(fr.Exe, args...)

	errOut := &bytes.Buffer{}
	c.Stderr = errOut

	o, err := c.Output()

	if fr.Debug || err != nil {
		log.Printf("finished '%s %v' with err=%v and output:\n%v\n%v", fr.Exe, argsStr, err, string(o), errOut.String())
	}

	return string(o), errOut.String(), err
}<|MERGE_RESOLUTION|>--- conflicted
+++ resolved
@@ -68,15 +68,6 @@
 	PathLock pathlock.Locker
 }
 
-<<<<<<< HEAD
-// InactivePathLocker satisfies the pathlock.Locker interface but is a no-op.
-type InactivePathLocker struct{}
-
-var _ pathlock.Locker = (*InactivePathLocker)(nil)
-
-// Lock implements the pathlock.Locker interface.
-func (l *InactivePathLocker) Lock(lockPath string) (pathlock.Unlocker, error) {
-=======
 // NullPathLocker satisfies the pathlock.Locker interface but is a no-op.
 type NullPathLocker struct{}
 
@@ -84,16 +75,11 @@
 
 // Lock implements the pathlock.Locker interface.
 func (l *NullPathLocker) Lock(lockPath string) (pathlock.Unlocker, error) {
->>>>>>> dd740d42
 	return l, nil
 }
 
 // Unlock satisfies the pathlock.Unlocker interface.
-<<<<<<< HEAD
-func (l *InactivePathLocker) Unlock() {}
-=======
 func (l *NullPathLocker) Unlock() {}
->>>>>>> dd740d42
 
 // NewRunner creates a new fio runner.
 func NewRunner() (fr *Runner, err error) {
@@ -167,11 +153,7 @@
 				}.WithDirectory(fioWriteBaseDir),
 			},
 		},
-<<<<<<< HEAD
-		PathLock: &InactivePathLocker{},
-=======
 		PathLock: &NullPathLocker{},
->>>>>>> dd740d42
 	}
 
 	err = fr.verifySetupWithTestWrites()
