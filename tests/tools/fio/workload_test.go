--- conflicted
+++ resolved
@@ -1,6 +1,7 @@
 package fio
 
 import (
+	"fmt"
 	"io/ioutil"
 	"os"
 	"path/filepath"
@@ -18,11 +19,7 @@
 	relativeWritePath := "some/path/to/check"
 	writeFileSizeB := int64(256 * 1024) // 256 KiB
 	numFiles := 13
-<<<<<<< HEAD
-	fioOpt := Options{}.WithSize(writeSizeB).WithNumFiles(numFiles)
-=======
 	fioOpt := Options{}.WithFileSize(writeFileSizeB).WithNumFiles(numFiles).WithBlockSize(4096)
->>>>>>> 763ad3e8
 
 	// Test a call to WriteFiles
 	err = r.WriteFiles(relativeWritePath, fioOpt)
