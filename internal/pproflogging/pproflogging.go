--- conflicted
+++ resolved
@@ -299,18 +299,14 @@
 	// stalls in the output path.
 	pr, pw := io.Pipe()
 
-<<<<<<< HEAD
-=======
 	// ensure read-end of the pipe is close
 	//nolint:errcheck
 	defer pr.Close()
 
->>>>>>> e442f053
 	// encode PEM in the background and output in a line oriented
 	// fashion - this prevents the need for a large buffer to hold
 	// the encoded PEM.
 	go func() {
-<<<<<<< HEAD
 		// do the encoding
 		err0 = pem.Encode(pw, blk)
 
@@ -318,15 +314,6 @@
 		// pipe writer will not return a meaningful error
 		//nolint:errcheck
 		pw.Close()
-=======
-		// writer close on exit of background process
-		// pipe writer will not return a meaningful error
-		//nolint:errcheck
-		defer pw.Close()
-
-		// do the encoding
-		err0 = pem.Encode(pw, blk)
->>>>>>> e442f053
 	}()
 
 	// connect rdr to pipe reader
