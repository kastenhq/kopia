--- conflicted
+++ resolved
@@ -1,8 +1,4 @@
-<<<<<<< HEAD
-// Package pproflogging for debug helper functions.
-=======
-// Package pproflogging for pproflogging helper functions.
->>>>>>> 20b401cf
+// Package pproflogging for pprof helper functions.
 package pproflogging
 
 import (
