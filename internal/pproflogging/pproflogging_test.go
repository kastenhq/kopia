--- conflicted
+++ resolved
@@ -1,21 +1,15 @@
 package pproflogging
 
 import (
-<<<<<<< HEAD
 	"bufio"
-=======
->>>>>>> e442f053
 	"bytes"
 	"context"
 	"fmt"
 	"io"
 	"os"
 	"regexp"
-<<<<<<< HEAD
 	"runtime/pprof"
 	"strings"
-=======
->>>>>>> e442f053
 	"testing"
 	"time"
 
@@ -25,11 +19,8 @@
 	"github.com/kopia/kopia/repo/logging"
 )
 
-<<<<<<< HEAD
 //nolint:gocritic
 var pemRegexp = regexp.MustCompile("(?sm:^(-{5}BEGIN ([A-Z]+)-{5}$.)(([A-Za-z0-9/+=]{2,80}$.)+)(^-{5}END ([A-Z]+)-{5})$)")
-
-var oldEnv string
 
 // TestDebug_StartProfileBuffers test setup of profile buffers with configuration set from the environment.
 func TestDebug_StartProfileBuffers(t *testing.T) {
@@ -129,31 +120,6 @@
 
 			time.Sleep(1 * time.Second)
 		})
-=======
-func TestDebug_StartProfileBuffers(t *testing.T) {
-	saveLockEnv(t)
-	// placeholder to make coverage happy
-	tcs := []struct {
-		in string
-		rx *regexp.Regexp
-	}{
-		{
-			in: "",
-			rx: regexp.MustCompile("no profile buffers enabled"),
-		},
-		{
-			in: ":",
-			rx: regexp.MustCompile(`cannot start PPROF config, ".*", due to parse error`),
-		},
-	}
-	for _, tc := range tcs {
-		lg := &bytes.Buffer{}
-		ctx := logging.WithLogger(context.Background(), logging.ToWriter(lg))
-
-		t.Setenv(EnvVarKopiaDebugPprof, tc.in)
-		StartProfileBuffers(ctx)
-		require.Regexp(t, tc.rx, lg.String())
->>>>>>> e442f053
 	}
 }
 
@@ -508,11 +474,7 @@
 func saveLockEnv(t *testing.T) {
 	t.Helper()
 
-<<<<<<< HEAD
-	oldEnv = os.Getenv(EnvVarKopiaDebugPprof)
-=======
 	oldEnv := os.Getenv(EnvVarKopiaDebugPprof)
->>>>>>> e442f053
 
 	t.Cleanup(func() {
 		// restore the old environment
