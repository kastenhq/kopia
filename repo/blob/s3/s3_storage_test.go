package s3

import (
	"context"
	"crypto/tls"
	"encoding/json"
	"errors"
	"fmt"
	"net/http"
	"os"
	"path/filepath"
	"strings"
	"testing"
	"time"

	"github.com/aws/aws-sdk-go/aws"
	"github.com/aws/aws-sdk-go/aws/credentials"
	"github.com/aws/aws-sdk-go/aws/credentials/stscreds"
	"github.com/aws/aws-sdk-go/aws/session"
	"github.com/aws/aws-sdk-go/service/sts"
	"github.com/google/uuid"
	"github.com/minio/minio-go/v7"
	miniocreds "github.com/minio/minio-go/v7/pkg/credentials"
	"github.com/stretchr/testify/require"

	"github.com/kopia/kopia/internal/blobtesting"
	"github.com/kopia/kopia/internal/gather"
	"github.com/kopia/kopia/internal/providervalidation"
	"github.com/kopia/kopia/internal/testlogging"
	"github.com/kopia/kopia/internal/testutil"
	"github.com/kopia/kopia/internal/timetrack"
	"github.com/kopia/kopia/internal/tlsutil"
	"github.com/kopia/kopia/repo/blob"
)

const (
	// https://github.com/minio/minio-go

	// fake creadentials used by minio server we're launching.
	minioRootAccessKeyID     = "fake-key"
	minioRootSecretAccessKey = "fake-secret"
	minioRegion              = "fake-region-1"
	minioBucketName          = "my-bucket" // we use ephemeral minio for each test so this does not need to be unique

	// default aws S3 endpoint.
	awsEndpoint = "s3.amazonaws.com"

	// env vars need to be set to execute TestS3StorageAWS.
	testEndpointEnv        = "KOPIA_S3_TEST_ENDPOINT"
	testAccessKeyIDEnv     = "KOPIA_S3_TEST_ACCESS_KEY_ID"
	testSecretAccessKeyEnv = "KOPIA_S3_TEST_SECRET_ACCESS_KEY"
	testBucketEnv          = "KOPIA_S3_TEST_BUCKET"
	testLockedBucketEnv    = "KOPIA_S3_TEST_LOCKED_BUCKET"
	testRegionEnv          = "KOPIA_S3_TEST_REGION"
	testRoleEnv            = "KOPIA_S3_TEST_ROLE"
	// additional env vars need to be set to execute TestS3StorageAWSSTS.
	testSTSAccessKeyIDEnv     = "KOPIA_S3_TEST_STS_ACCESS_KEY_ID"
	testSTSSecretAccessKeyEnv = "KOPIA_S3_TEST_STS_SECRET_ACCESS_KEY"
	testSessionTokenEnv       = "KOPIA_S3_TEST_SESSION_TOKEN"

	expiredBadSSL       = "https://expired.badssl.com/"
	selfSignedBadSSL    = "https://self-signed.badssl.com/"
	untrustedRootBadSSL = "https://untrusted-root.badssl.com/"
	wrongHostBadSSL     = "https://wrong.host.badssl.com/"
)

var providerCreds = map[string]string{
	"S3":               "KOPIA_S3_CREDS",
	"S3-Versioned":     "KOPIA_S3_VERSIONED_CREDS",
	"Wasabi":           "KOPIA_S3_WASABI_CREDS",
	"Wasabi-Versioned": "KOPIA_S3_WASABI_VERSIONED_CREDS",
}

// startDockerMinioOrSkip starts ephemeral minio instance on a random port and returns the endpoint ("localhost:xxx").
func startDockerMinioOrSkip(t *testing.T, minioConfigDir string) string {
	t.Helper()

	testutil.TestSkipOnCIUnlessLinuxAMD64(t)

	containerID := testutil.RunContainerAndKillOnCloseOrSkip(t,
		"run", "--rm", "-p", "0:9000",
		"-e", "MINIO_ROOT_USER="+minioRootAccessKeyID,
		"-e", "MINIO_ROOT_PASSWORD="+minioRootSecretAccessKey,
		"-e", "MINIO_REGION_NAME="+minioRegion,
		"-v", minioConfigDir+":/root/.minio",
		"-d", "minio/minio", "server", "/data")
	endpoint := testutil.GetContainerMappedPortAddress(t, containerID, "9000")

	t.Logf("endpoint: %v", endpoint)

	return endpoint
}

func getEnvOrSkip(tb testing.TB, name string) string {
	tb.Helper()

	value := os.Getenv(name)
	if value == "" {
		tb.Skip(fmt.Sprintf("Environment variable '%s' not provided", name))
	}

	return value
}

func getEnv(name, defValue string) string {
	value, ok := os.LookupEnv(name)
	if !ok {
		return defValue
	}

	return value
}

func getProviderOptions(tb testing.TB, envName string) *Options {
	tb.Helper()

	value := getEnvOrSkip(tb, envName)

	var o Options
	if err := json.NewDecoder(strings.NewReader(value)).Decode(&o); err != nil {
		tb.Skipf("invalid credentials JSON provided in '%v'", envName)
	}

	if o.Prefix != "" {
		tb.Fatalf("options providd in '%v' must not specify a prefix", envName)
	}

	return &o
}

func TestS3StorageProviders(t *testing.T) {
	t.Parallel()

	for k, env := range providerCreds {
		env := env

		t.Run(k, func(t *testing.T) {
			opt := getProviderOptions(t, env)

			testStorage(t, opt, false, blob.PutOptions{})
		})
	}
}

func TestS3StorageAWS(t *testing.T) {
	t.Parallel()

	// skip the test if AWS creds are not provided
	options := &Options{
		Endpoint:        getEnv(testEndpointEnv, awsEndpoint),
		AccessKeyID:     getEnvOrSkip(t, testAccessKeyIDEnv),
		SecretAccessKey: getEnvOrSkip(t, testSecretAccessKeyEnv),
		BucketName:      getEnvOrSkip(t, testBucketEnv),
		Region:          getEnvOrSkip(t, testRegionEnv),
	}

	createBucket(t, options)
	testStorage(t, options, false, blob.PutOptions{})
}

func TestS3StorageAWSSTS(t *testing.T) {
	t.Parallel()
	testutil.ProviderTest(t)

	// skip the test if AWS STS creds are not provided
	options := &Options{
		Endpoint:        getEnv(testEndpointEnv, awsEndpoint),
		AccessKeyID:     getEnvOrSkip(t, testSTSAccessKeyIDEnv),
		SecretAccessKey: getEnvOrSkip(t, testSTSSecretAccessKeyEnv),
		SessionToken:    getEnvOrSkip(t, testSessionTokenEnv),
		BucketName:      getEnvOrSkip(t, testBucketEnv),
		Region:          getEnvOrSkip(t, testRegionEnv),
	}

	// STS token may no have permission to create bucket
	// use accesskeyid and secretaccesskey to create the bucket
	createBucket(t, &Options{
		Endpoint:        getEnv(testEndpointEnv, awsEndpoint),
		AccessKeyID:     getEnv(testAccessKeyIDEnv, ""),
		SecretAccessKey: getEnv(testSecretAccessKeyEnv, ""),
		BucketName:      options.BucketName,
		Region:          options.Region,
	})
	testStorage(t, options, false, blob.PutOptions{})
}

func TestS3StorageAWSRetentionUnversionedBucket(t *testing.T) {
	t.Parallel()

	// skip the test if AWS creds are not provided
	options := &Options{
		Endpoint:        getEnv(testEndpointEnv, awsEndpoint),
		AccessKeyID:     getEnvOrSkip(t, testAccessKeyIDEnv),
		SecretAccessKey: getEnvOrSkip(t, testSecretAccessKeyEnv),
		BucketName:      getEnvOrSkip(t, testBucketEnv),
		Region:          getEnvOrSkip(t, testRegionEnv),
	}

	createBucket(t, options)
	testPutBlobWithInvalidRetention(t, options, blob.PutOptions{
		RetentionMode:   minio.Governance.String(),
		RetentionPeriod: time.Hour * 24,
	})
}

func TestS3StorageAWSRetentionLockedBucket(t *testing.T) {
	t.Parallel()

	// skip the test if AWS creds are not provided
	options := &Options{
		Endpoint:        getEnv(testEndpointEnv, awsEndpoint),
		AccessKeyID:     getEnvOrSkip(t, testAccessKeyIDEnv),
		SecretAccessKey: getEnvOrSkip(t, testSecretAccessKeyEnv),
		BucketName:      getEnvOrSkip(t, testLockedBucketEnv),
		Region:          getEnvOrSkip(t, testRegionEnv),
	}

	createBucket(t, options)
	testStorage(t, options, false, blob.PutOptions{
		RetentionMode:   minio.Governance.String(),
		RetentionPeriod: time.Hour * 24,
	})
}

func TestS3StorageAWSRetentionInvalidPeriod(t *testing.T) {
	t.Parallel()

	// skip the test if AWS creds are not provided
	options := &Options{
		Endpoint:        getEnv(testEndpointEnv, awsEndpoint),
		AccessKeyID:     getEnvOrSkip(t, testAccessKeyIDEnv),
		SecretAccessKey: getEnvOrSkip(t, testSecretAccessKeyEnv),
		BucketName:      getEnvOrSkip(t, testBucketEnv),
		Region:          getEnvOrSkip(t, testRegionEnv),
	}

	createBucket(t, options)
	testPutBlobWithInvalidRetention(t, options, blob.PutOptions{
		RetentionMode:   minio.Governance.String(),
		RetentionPeriod: time.Nanosecond,
	})
}

func TestS3StorageAWSRetentionInvalidPeriodLockedBucket(t *testing.T) {
	t.Parallel()

	// skip the test if AWS creds are not provided
	options := &Options{
		Endpoint:        getEnv(testEndpointEnv, awsEndpoint),
		AccessKeyID:     getEnvOrSkip(t, testAccessKeyIDEnv),
		SecretAccessKey: getEnvOrSkip(t, testSecretAccessKeyEnv),
		BucketName:      getEnvOrSkip(t, testLockedBucketEnv),
		Region:          getEnvOrSkip(t, testRegionEnv),
	}

	createBucket(t, options)
	testPutBlobWithInvalidRetention(t, options, blob.PutOptions{
		RetentionMode:   minio.Governance.String(),
		RetentionPeriod: time.Nanosecond,
	})
}

func TestTokenExpiration(t *testing.T) {
	t.Parallel()
	testutil.ProviderTest(t)

	awsAccessKeyID := getEnv(testAccessKeyIDEnv, "")
	awsSecretAccessKeyID := getEnv(testSecretAccessKeyEnv, "")
	bucketName := getEnvOrSkip(t, testBucketEnv)
	region := getEnvOrSkip(t, testRegionEnv)
	role := getEnvOrSkip(t, testRoleEnv)

	stsAccessKeyID, stsSecretKeyID, stsSessionToken := createAWSSessionToken(t, awsAccessKeyID, awsSecretAccessKeyID, role, region)
	createBucket(t, &Options{
		Endpoint:        awsEndpoint,
		AccessKeyID:     awsAccessKeyID,
		SecretAccessKey: awsSecretAccessKeyID,
		BucketName:      bucketName,
		Region:          region,
		DoNotUseTLS:     true,
	})

	require.NotEqual(t, awsAccessKeyID, stsAccessKeyID)
	require.NotEqual(t, awsSecretAccessKeyID, stsSecretKeyID)

	ctx := testlogging.Context(t)
	st := setupBlobStorage(ctx, t, &Options{
		Endpoint:        awsEndpoint,
		AccessKeyID:     stsAccessKeyID,
		SecretAccessKey: stsSecretKeyID,
		SessionToken:    stsSessionToken,
		BucketName:      bucketName,
		Region:          region,
		DoNotUseTLS:     true,
	})

	// Sleep for 1000 seconds so that the session token
	// that was setup with a duration of 900 seconds(minimum duration setting.
	// We cannot configure a value lower than this) expires.
	time.Sleep(920 * time.Second)

	blobtesting.VerifyTokenExpirationForGetBlob(ctx, t, st)
}

func TestS3StorageMinio(t *testing.T) {
	t.Parallel()
	testutil.ProviderTest(t)

	minioEndpoint := startDockerMinioOrSkip(t, testutil.TempDirectory(t))

	options := &Options{
		Endpoint:        minioEndpoint,
		AccessKeyID:     minioRootAccessKeyID,
		SecretAccessKey: minioRootSecretAccessKey,
		BucketName:      minioBucketName,
		Region:          minioRegion,
		DoNotUseTLS:     true,
	}

	createBucket(t, options)
	testStorage(t, options, true, blob.PutOptions{})
}

func TestS3StorageMinioSelfSignedCert(t *testing.T) {
	t.Parallel()
	testutil.ProviderTest(t)

	ctx := testlogging.Context(t)
	minioConfigDir := testutil.TempDirectory(t)
	certsDir := filepath.Join(minioConfigDir, "certs")
	require.NoError(t, os.MkdirAll(certsDir, 0o755))

	cert, key, err := tlsutil.GenerateServerCertificate(
		ctx,
		2048,
		24*time.Hour,
		[]string{"myhost"})

	require.NoError(t, err)

	require.NoError(t, tlsutil.WriteCertificateToFile(filepath.Join(certsDir, "public.crt"), cert))
	require.NoError(t, tlsutil.WritePrivateKeyToFile(filepath.Join(certsDir, "private.key"), key))

	minioEndpoint := startDockerMinioOrSkip(t, minioConfigDir)

	options := &Options{
		Endpoint:        minioEndpoint,
		AccessKeyID:     minioRootAccessKeyID,
		SecretAccessKey: minioRootSecretAccessKey,
		BucketName:      minioBucketName,
		Region:          minioRegion,
		DoNotVerifyTLS:  true,
	}

	createBucket(t, options)
	testStorage(t, options, true, blob.PutOptions{})
}

func TestInvalidCredsFailsFast(t *testing.T) {
	t.Parallel()
	testutil.ProviderTest(t)

	minioEndpoint := startDockerMinioOrSkip(t, testutil.TempDirectory(t))

	ctx := testlogging.Context(t)

	timer := timetrack.StartTimer()

	_, err := New(ctx, &Options{
		Endpoint:        minioEndpoint,
		AccessKeyID:     minioRootAccessKeyID,
		SecretAccessKey: minioRootSecretAccessKey + "bad",
		BucketName:      minioBucketName,
		Region:          minioRegion,
		DoNotUseTLS:     false,
		DoNotVerifyTLS:  false,
	})
	require.Error(t, err)

	// nolint:forbidigo
	if dt := timer.Elapsed(); dt > 10*time.Second {
		t.Fatalf("opening storage took too long, probably due to retries")
	}
}

func TestS3StorageMinioSTS(t *testing.T) {
	t.Parallel()
	testutil.ProviderTest(t)

	minioEndpoint := startDockerMinioOrSkip(t, testutil.TempDirectory(t))

	time.Sleep(2 * time.Second)

	kopiaAccessKeyID, kopiaSecretKey, kopiaSessionToken := createMinioSessionToken(t, minioEndpoint, minioRootAccessKeyID, minioRootSecretAccessKey, minioBucketName)

	createBucket(t, &Options{
		Endpoint:        minioEndpoint,
		AccessKeyID:     minioRootAccessKeyID,
		SecretAccessKey: minioRootSecretAccessKey,
		BucketName:      minioBucketName,
		Region:          minioRegion,
		DoNotUseTLS:     true,
	})

	require.NotEqual(t, kopiaAccessKeyID, minioRootAccessKeyID)
	require.NotEqual(t, kopiaSecretKey, minioRootSecretAccessKey)

	testStorage(t, &Options{
		Endpoint:        minioEndpoint,
		AccessKeyID:     kopiaAccessKeyID,
		SecretAccessKey: kopiaSecretKey,
		SessionToken:    kopiaSessionToken,
		BucketName:      minioBucketName,
		Region:          minioRegion,
		DoNotUseTLS:     true,
	}, true, blob.PutOptions{})
}

func TestNeedMD5AWS(t *testing.T) {
	t.Parallel()
	testutil.ProviderTest(t)

	// skip the test if AWS creds are not provided
	options := &Options{
		Endpoint:        getEnv(testEndpointEnv, awsEndpoint),
		AccessKeyID:     getEnvOrSkip(t, testAccessKeyIDEnv),
		SecretAccessKey: getEnvOrSkip(t, testSecretAccessKeyEnv),
		BucketName:      getEnvOrSkip(t, testLockedBucketEnv),
		Region:          getEnvOrSkip(t, testRegionEnv),
	}

	ctx := testlogging.Context(t)
	cli := createClient(t, options)
	makeBucket(t, cli, options, true)

	// ensure it is a bucket with object locking enabled
	want := "Enabled"
	if got, _, _, _, _ := cli.GetObjectLockConfig(ctx, options.BucketName); got != want {
		t.Fatalf("object locking is not enabled: got '%s', want '%s'", got, want)
	}

	// ensure a locking configuration is in place
	lockingMode := minio.Governance
	unit := uint(1)
	days := minio.Days
	err := cli.SetBucketObjectLockConfig(ctx, options.BucketName, &lockingMode, &unit, &days)
	require.NoError(t, err, "could not set object lock config")

	options.Prefix = uuid.NewString() + "/"

	s, err := New(ctx, options)
	require.NoError(t, err, "could not create storage")

	t.Cleanup(func() {
		blobtesting.CleanupOldData(context.Background(), t, s, 0)
	})

	err = s.PutBlob(ctx, blob.ID("test-put-blob-0"), gather.FromSlice([]byte("xxyasdf243z")), blob.PutOptions{})

	require.NoError(t, err, "could not put test blob")
}

// nolint:thelper
<<<<<<< HEAD
func setupBlobStorage(ctx context.Context, t *testing.T, options *Options) blob.Storage {
	options.Prefix = uuid.NewString()

	st, err := New(testlogging.Context(t), options)
	require.NoError(t, err)

	defer st.Close(ctx)
	defer blobtesting.CleanupOldData(ctx, t, st, 0)

	return st
}

// nolint:thelper
func testStorage(t *testing.T, options *Options, runValidationTest bool) {
=======
func testStorage(t *testing.T, options *Options, runValidationTest bool, opts blob.PutOptions) {
>>>>>>> bd731ee4
	ctx := testlogging.Context(t)

	require.Equal(t, "", options.Prefix)

	st0, err := New(testlogging.Context(t), options)
	require.NoError(t, err)

	defer st0.Close(ctx)

	blobtesting.CleanupOldData(ctx, t, st0, blobtesting.MinCleanupAge)

	options.Prefix = uuid.NewString()

	st, err := New(testlogging.Context(t), options)
	require.NoError(t, err)

	defer st.Close(ctx)
	defer blobtesting.CleanupOldData(ctx, t, st, 0)

	blobtesting.VerifyStorage(ctx, t, st, opts)
	blobtesting.AssertConnectionInfoRoundTrips(ctx, t, st)

	if runValidationTest {
		require.NoError(t, providervalidation.ValidateProvider(ctx, st, blobtesting.TestValidationOptions))
	}
}

// nolint:thelper
func testPutBlobWithInvalidRetention(t *testing.T, options *Options, opts blob.PutOptions) {
	ctx := testlogging.Context(t)

	require.Equal(t, "", options.Prefix)
	options.Prefix = uuid.NewString()

	// non-retrying storage
	st, err := newStorage(testlogging.Context(t), options)
	require.NoError(t, err)

	defer st.Close(ctx)
	defer blobtesting.CleanupOldData(ctx, t, st, 0)

	// Now attempt to add a block and expect to fail
	require.Error(t,
		st.PutBlob(ctx, blob.ID("abcdbbf4f0507d054ed5a80a5b65086f602b"), gather.FromSlice([]byte{}), opts))

	blobtesting.AssertConnectionInfoRoundTrips(ctx, t, st)
}

func TestCustomTransportNoSSLVerify(t *testing.T) {
	t.Parallel()
	testutil.ProviderTest(t)

	testURL(t, expiredBadSSL)
	testURL(t, selfSignedBadSSL)
	testURL(t, untrustedRootBadSSL)
	testURL(t, wrongHostBadSSL)
}

func getURL(url string, insecureSkipVerify bool) error {
	client := &http.Client{Transport: getCustomTransport(insecureSkipVerify)}

	resp, err := client.Get(url) // nolint:noctx
	if err != nil {
		return err
	}

	defer resp.Body.Close()

	return nil
}

func testURL(t *testing.T, url string) {
	t.Helper()

	err := getURL(url, true)
	if err != nil {
		t.Fatalf("could not get url:%s, error:%v", url, err)
	}

	err = getURL(url, false)
	if err == nil {
		t.Fatalf("expected a TLS issue, but none found for url:%s", url)
	}
}

func createClient(tb testing.TB, opt *Options) *minio.Client {
	tb.Helper()

	var transport http.RoundTripper

	if opt.DoNotVerifyTLS {
		transport = &http.Transport{TLSClientConfig: &tls.Config{InsecureSkipVerify: true}}
	}

	minioClient, err := minio.New(opt.Endpoint,
		&minio.Options{
			Creds:     miniocreds.NewStaticV4(opt.AccessKeyID, opt.SecretAccessKey, ""),
			Secure:    !opt.DoNotUseTLS,
			Region:    opt.Region,
			Transport: transport,
		})
	if err != nil {
		tb.Fatalf("can't initialize minio client: %v", err)
	}

	return minioClient
}

func createBucket(tb testing.TB, opt *Options) {
	tb.Helper()

	minioClient := createClient(tb, opt)

	makeBucket(tb, minioClient, opt, false)
}

func makeBucket(tb testing.TB, cli *minio.Client, opt *Options, objectLocking bool) {
	tb.Helper()

	if err := cli.MakeBucket(context.Background(), opt.BucketName, minio.MakeBucketOptions{
		Region:        opt.Region,
		ObjectLocking: objectLocking,
	}); err != nil {
		var er minio.ErrorResponse

		if errors.As(err, &er) && er.Code == "BucketAlreadyOwnedByYou" {
			// ignore error
			return
		}

		tb.Fatalf("unable to create bucket: %v", err)
	}
}

func createMinioSessionToken(t *testing.T, minioEndpoint, kopiaUserName, kopiaUserPasswd, bucketName string) (accessID, secretKey, sessionToken string) {
	t.Helper()

	// Configure to use MinIO Server
	awsConfig := &aws.Config{
		Credentials:      credentials.NewStaticCredentials(kopiaUserName, kopiaUserPasswd, ""),
		Endpoint:         aws.String(minioEndpoint),
		Region:           aws.String(minioRegion),
		S3ForcePathStyle: aws.Bool(true),
		DisableSSL:       aws.Bool(true),
	}

	awsSession, err := session.NewSession(awsConfig)
	if err != nil {
		t.Fatalf("failed to create aws session: %v", err)
	}

	svc := sts.New(awsSession)

	input := &sts.AssumeRoleInput{
		// give access to only S3 bucket with name bucketName
		Policy: aws.String(fmt.Sprintf(`{
			"Version":"2012-10-17",
			"Statement":[
				{
					"Sid": "ReadBucket",
					"Effect": "Allow",
					"Action": "s3:ListBucket",
					"Resource": "arn:aws:s3:::%v"
				  },
				  {
					"Sid": "AllowFullAccessInBucket",
					"Effect": "Allow",
					"Action": "s3:*",
					"Resource": "arn:aws:s3:::%v/*"
				  }
			]}`, bucketName, bucketName)),
		// RoleArn and RoleSessionName are not meaningful for MinIO and can be set to any value
		RoleArn:         aws.String("arn:xxx:xxx:xxx:xxxx"),
		RoleSessionName: aws.String("kopiaTestSession"),
		DurationSeconds: aws.Int64(900), // in seconds
	}

	result, err := svc.AssumeRole(input)
	if err != nil {
		t.Fatalf("failed to create session with aws assume role: %v", err)
	}

	if result.Credentials == nil {
		t.Fatalf("couldn't find aws creds in aws assume role response")
	}

	t.Logf("created session token with assume role: expiration: %s", result.Credentials.Expiration)

	return *result.Credentials.AccessKeyId, *result.Credentials.SecretAccessKey, *result.Credentials.SessionToken
}

func createAWSSessionToken(t *testing.T, awsAccessKeyID, awsSecretAccessKeyID, role, region string) (accessID, secretKey, sessionToken string) {
	t.Helper()

	creds := credentials.NewStaticCredentials(awsAccessKeyID, awsSecretAccessKeyID, "")

	sess, err := session.NewSession(aws.NewConfig().WithLogLevel(aws.LogDebug).WithRegion(region).WithCredentials(creds))
	if err != nil {
		t.Fatalf("failed to create aws session: %v", err)
	}

	roleArn := aws.String(role)

	result := stscreds.NewCredentials(sess, *roleArn, func(p *stscreds.AssumeRoleProvider) {
		p.Duration = 900 * time.Second
	})
	if result == nil {
		t.Fatalf("couldn't find aws creds in aws assume role response")
	}

	expiry, err := result.ExpiresAt()
	if err != nil {
		t.Fatal("expiry is missing")
	}

	t.Logf("created session token with assume role: expiration: %s", expiry)

	val, err := result.Get()
	if err != nil {
		t.Fatalf("val is missing %v", val)
	}

	return val.AccessKeyID, val.SecretAccessKey, val.SessionToken
}<|MERGE_RESOLUTION|>--- conflicted
+++ resolved
@@ -461,7 +461,6 @@
 }
 
 // nolint:thelper
-<<<<<<< HEAD
 func setupBlobStorage(ctx context.Context, t *testing.T, options *Options) blob.Storage {
 	options.Prefix = uuid.NewString()
 
@@ -475,10 +474,7 @@
 }
 
 // nolint:thelper
-func testStorage(t *testing.T, options *Options, runValidationTest bool) {
-=======
 func testStorage(t *testing.T, options *Options, runValidationTest bool, opts blob.PutOptions) {
->>>>>>> bd731ee4
 	ctx := testlogging.Context(t)
 
 	require.Equal(t, "", options.Prefix)
@@ -696,6 +692,7 @@
 
 	t.Logf("created session token with assume role: expiration: %s", expiry)
 
+	fmt.Printf("Debug before Get")
 	val, err := result.Get()
 	if err != nil {
 		t.Fatalf("val is missing %v", val)
