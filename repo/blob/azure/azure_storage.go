// Package azure implements Azure Blob Storage.
package azure

import (
	"context"
	"fmt"
	"time"

	"github.com/Azure/azure-sdk-for-go/sdk/azcore"
	"github.com/Azure/azure-sdk-for-go/sdk/azcore/to"
	"github.com/Azure/azure-sdk-for-go/sdk/azidentity"
	"github.com/Azure/azure-sdk-for-go/sdk/storage/azblob"
	azblobblob "github.com/Azure/azure-sdk-for-go/sdk/storage/azblob/blob"
	"github.com/Azure/azure-sdk-for-go/sdk/storage/azblob/bloberror"
	azblockblob "github.com/Azure/azure-sdk-for-go/sdk/storage/azblob/blockblob"
	azblobmodels "github.com/Azure/azure-sdk-for-go/sdk/storage/azblob/container"
	"github.com/pkg/errors"

	"github.com/kopia/kopia/internal/clock"
	"github.com/kopia/kopia/internal/gather"
	"github.com/kopia/kopia/internal/iocopy"
	"github.com/kopia/kopia/internal/timestampmeta"
	"github.com/kopia/kopia/repo/blob"
	"github.com/kopia/kopia/repo/blob/retrying"
)

const (
<<<<<<< HEAD
	azStorageType   = "azureBlob"
	latestVersionID = ""

=======
	azStorageType       = "azureBlob"
>>>>>>> cbb05cee
	deleteMarkerVersion = "delete marker"

	timeMapKey = "Kopiamtime" // this must be capital letter followed by lowercase, to comply with AZ tags naming convention.
)

type azStorage struct {
	Options
	blob.DefaultProviderImplementation

	service   *azblob.Client
	container string
}

func (az *azStorage) GetBlob(ctx context.Context, b blob.ID, offset, length int64, output blob.OutputBuffer) error {
	return az.getBlobWithVersion(ctx, b, latestVersionID, offset, length, output)
}

func (az *azStorage) getBlobWithVersion(ctx context.Context, b blob.ID, versionID string, offset, length int64, output blob.OutputBuffer) error {
	if offset < 0 {
		return errors.Wrap(blob.ErrInvalidRange, "invalid offset")
	}

	opt := &azblob.DownloadStreamOptions{}

	if length > 0 {
		opt.Range.Offset = offset
		opt.Range.Count = length
	}

	if length == 0 {
		l1 := int64(1)
		opt.Range.Offset = offset
		opt.Range.Count = l1
	}

	bc, err := az.service.ServiceClient().
		NewContainerClient(az.container).
		NewBlobClient(az.getObjectNameString(b)).
		WithVersionID(versionID)
	if err != nil {
		return err
	}
	resp, err := bc.DownloadStream(ctx, opt)
	if err != nil {
		return translateError(err)
	}

	body := resp.Body
	defer body.Close() //nolint:errcheck

	if length == 0 {
		return nil
	}

	if err := iocopy.JustCopy(output, body); err != nil {
		return translateError(err)
	}

	//nolint:wrapcheck
	return blob.EnsureLengthExactly(output.Length(), length)
}

func (az *azStorage) GetMetadata(ctx context.Context, b blob.ID) (blob.Metadata, error) {
	bc := az.service.ServiceClient().NewContainerClient(az.container).NewBlobClient(az.getObjectNameString(b))

	fi, err := bc.GetProperties(ctx, nil)
	if err != nil {
		return blob.Metadata{}, errors.Wrap(translateError(err), "Attributes")
	}

	bm := blob.Metadata{
		BlobID:    b,
		Length:    *fi.ContentLength,
		Timestamp: *fi.LastModified,
	}

	if fi.Metadata[timeMapKey] != nil {
		if t, ok := timestampmeta.FromValue(*fi.Metadata[timeMapKey]); ok {
			bm.Timestamp = t
		}
	}

	return bm, nil
}

func translateError(err error) error {
	if err == nil {
		return nil
	}

	var re *azcore.ResponseError

	if errors.As(err, &re) {
		switch re.ErrorCode {
		case string(bloberror.BlobNotFound):
			return blob.ErrBlobNotFound
		case string(bloberror.InvalidRange):
			return blob.ErrInvalidRange
		case string(bloberror.BlobImmutableDueToPolicy):
			return blob.ErrBlobImmutableDueToPolicy
		}
	}

	return err
}

func (az *azStorage) PutBlob(ctx context.Context, b blob.ID, data blob.Bytes, opts blob.PutOptions) error {
	switch {
	case opts.HasRetentionOptions() && !opts.RetentionMode.IsValidAzure():
		return errors.Wrap(blob.ErrUnsupportedPutBlobOption, "blob retention mode is not valid for Azure")
	case opts.DoNotRecreate:
		return errors.Wrap(blob.ErrUnsupportedPutBlobOption, "do-not-recreate")
	}

	return az.putBlob(ctx, b, data, opts)
}

// DeleteBlob deletes azure blob from container with given ID.
func (az *azStorage) DeleteBlob(ctx context.Context, b blob.ID) error {
	_, err := az.service.DeleteBlob(ctx, az.container, az.getObjectNameString(b), nil)
	err = translateError(err)

	switch {
	case errors.Is(err, blob.ErrBlobNotFound):
		// don't return error if blob is already deleted
		return nil
	case errors.Is(err, blob.ErrBlobImmutableDueToPolicy):
		// if a policy prevents the deletion then try to create a delete marker version & delete that instead.
		return az.retryDeleteBlob(ctx, b)
	}

	return err
}

// ExtendBlobRetention extends a blob retention period.
func (az *azStorage) ExtendBlobRetention(ctx context.Context, b blob.ID, opts blob.ExtendOptions) error {
	err := az.setImmutabilityPolicy(ctx, b, opts)
	if err != nil {
		return errors.Wrap(err, "extending a blob")
	}

	return nil
}

func (az *azStorage) getObjectNameString(b blob.ID) string {
	return az.Prefix + string(b)
}

// ListBlobs list azure blobs with given prefix.
func (az *azStorage) ListBlobs(ctx context.Context, prefix blob.ID, callback func(blob.Metadata) error) error {
	prefixStr := az.getObjectNameString(prefix)

	pager := az.service.NewListBlobsFlatPager(az.container, &azblob.ListBlobsFlatOptions{
		Prefix: &prefixStr,
		Include: azblob.ListBlobsInclude{
			Metadata: true,
		},
	})

	for pager.More() {
		page, err := pager.NextPage(ctx)
		if err != nil {
			return translateError(err)
		}

		for _, it := range page.Segment.BlobItems {
			bm := az.getBlobMeta(it)

			if err := callback(bm); err != nil {
				return err
			}
		}
	}

	return nil
}

func stringDefault(s *string, def string) string {
	if s == nil {
		return def
	}

	return *s
}

func (az *azStorage) ConnectionInfo() blob.ConnectionInfo {
	return blob.ConnectionInfo{
		Type:   azStorageType,
		Config: &az.Options,
	}
}

func (az *azStorage) DisplayName() string {
	return fmt.Sprintf("Azure: %v", az.Options.Container)
}

func (az *azStorage) getBlobName(it *azblobmodels.BlobItem) string {
	n := *it.Name
	return n[len(az.Prefix):]
}

func (az *azStorage) getBlobMeta(it *azblobmodels.BlobItem) blob.Metadata {
	bm := blob.Metadata{
		BlobID: blob.ID(az.getBlobName(it)),
		Length: *it.Properties.ContentLength,
	}

	// see if we have 'Kopiamtime' metadata, if so - trust it.
	if t, ok := timestampmeta.FromValue(stringDefault(it.Metadata["kopiamtime"], "")); ok {
		bm.Timestamp = t
	} else {
		bm.Timestamp = *it.Properties.LastModified
	}
	return bm
}

func (az *azStorage) putBlob(ctx context.Context, b blob.ID, data blob.Bytes, opts blob.PutOptions) error {
	ctx, cancel := context.WithCancel(ctx)
	defer cancel()

	tsMetadata := timestampmeta.ToMap(opts.SetModTime, timeMapKey)

	metadata := make(map[string]*string, len(tsMetadata))

	for k, v := range tsMetadata {
		metadata[k] = to.Ptr(v)
	}

	uo := &azblockblob.UploadOptions{
		Metadata: metadata,
	}
	if opts.HasRetentionOptions() {
		mode := azblobblob.ImmutabilityPolicySetting(opts.RetentionMode)
		retainUntilDate := clock.Now().Add(opts.RetentionPeriod).UTC()
		uo.ImmutabilityPolicyMode = &mode
		uo.ImmutabilityPolicyExpiryTime = &retainUntilDate
	}

	resp, err := az.service.ServiceClient().
		NewContainerClient(az.container).
		NewBlockBlobClient(az.getObjectNameString(b)).
		Upload(ctx, data.Reader(), uo)
	if err != nil {
		return translateError(err)
	}

	if opts.GetModTime != nil {
		*opts.GetModTime = *resp.LastModified
	}

	return nil
}

func (az *azStorage) setImmutabilityPolicy(ctx context.Context, b blob.ID, opts blob.ExtendOptions) error {
	// it will fail if the retentionPeriod set by the user is lower than that on the policy.
	retainUntilDate := clock.Now().Add(opts.RetentionPeriod).UTC()
	mode := azblobblob.ImmutabilityPolicySetting(opts.RetentionMode)

	_, err := az.service.ServiceClient().
		NewContainerClient(az.Container).
		NewBlobClient(az.getObjectNameString(b)).
		SetImmutabilityPolicy(ctx, retainUntilDate, &azblobblob.SetImmutabilityPolicyOptions{
			Mode: &mode,
		})
	if err != nil {
		return errors.Wrap(err, "unable to extend retention period")
	}
	return nil
}

// retryDeleteBlob creates a delete marker version which is set to unlocked state. This protection is then removed
// and the blob is deleted.
func (az *azStorage) retryDeleteBlob(ctx context.Context, b blob.ID) error {
	err := az.putBlob(ctx, b, gather.FromSlice([]byte(deleteMarkerVersion)), blob.PutOptions{
		RetentionMode:   blob.RetentionMode(azblobblob.ImmutabilityPolicySettingUnlocked),
		RetentionPeriod: time.Minute,
	})
	if err != nil {
		return errors.Wrap(err, "failed to put delete marker blob version")
	}

	_, err = az.service.ServiceClient().
		NewContainerClient(az.container).
		NewBlobClient(az.getObjectNameString(b)).
		DeleteImmutabilityPolicy(ctx, nil)
	if err != nil {
		return errors.Wrap(err, "failed to remove delete marker blob immutability protection")
	}

	_, err = az.service.DeleteBlob(ctx, az.container, az.getObjectNameString(b), nil)
	return err
}

// New creates new Azure Blob Storage-backed storage with specified options:
//
// - the 'Container', 'StorageAccount' and 'StorageKey' fields are required and all other parameters are optional.
func New(ctx context.Context, opt *Options, isCreate bool) (blob.Storage, error) {
	_ = isCreate

	raw, err := newStorage(opt)
	if err != nil {
		return nil, err
	}

	st, err := maybePointInTimeStore(ctx, raw, opt.PointInTime)
	if err != nil {
		return nil, err
	}

	az := retrying.NewWrapper(st)

	// verify Azure connection is functional by listing blobs in a bucket, which will fail if the container
	// does not exist. We list with a prefix that will not exist, to avoid iterating through any objects.
	nonExistentPrefix := fmt.Sprintf("kopia-azure-storage-initializing-%v", clock.Now().UnixNano())
	if err := st.ListBlobs(ctx, blob.ID(nonExistentPrefix), func(md blob.Metadata) error {
		return nil
	}); err != nil {
		return nil, errors.Wrap(err, "unable to list from the bucket")
	}

	return az, nil
}

func newStorage(opt *Options) (*azStorage, error) {
	if opt.Container == "" {
		return nil, errors.New("container name must be specified")
	}

	var (
		service    *azblob.Client
		serviceErr error
	)

	storageDomain := opt.StorageDomain
	if storageDomain == "" {
		storageDomain = "blob.core.windows.net"
	}

	storageHostname := fmt.Sprintf("%v.%v", opt.StorageAccount, storageDomain)

	switch {
	// shared access signature
	case opt.SASToken != "":
		service, serviceErr = azblob.NewClientWithNoCredential(
			fmt.Sprintf("https://%s?%s", storageHostname, opt.SASToken), nil)

	// storage account access key
	case opt.StorageKey != "":
		// create a credentials object.
		cred, err := azblob.NewSharedKeyCredential(opt.StorageAccount, opt.StorageKey)
		if err != nil {
			return nil, errors.Wrap(err, "unable to initialize storage access key credentials")
		}

		service, serviceErr = azblob.NewClientWithSharedKeyCredential(
			fmt.Sprintf("https://%s/", storageHostname), cred, nil,
		)
	// client secret
	case opt.TenantID != "" && opt.ClientID != "" && opt.ClientSecret != "":
		cred, err := azidentity.NewClientSecretCredential(opt.TenantID, opt.ClientID, opt.ClientSecret, nil)
		if err != nil {
			return nil, errors.Wrap(err, "unable to initialize client secret credential")
		}

		service, serviceErr = azblob.NewClient(fmt.Sprintf("https://%s/", storageHostname), cred, nil)

	default:
		return nil, errors.Errorf("one of the storage key, SAS token or client secret must be provided")
	}

	if serviceErr != nil {
		return nil, errors.Wrap(serviceErr, "opening azure service")
	}

<<<<<<< HEAD
	return &azStorage{
		Options:                *opt,
		container:              opt.Container,
		service:                service,
		deleteMarkerMD5Content: getMD5Hash(deleteMarkerVersion),
	}, nil
=======
	raw := &azStorage{
		Options:   *opt,
		container: opt.Container,
		service:   service,
	}

	az := retrying.NewWrapper(raw)

	// verify Azure connection is functional by listing blobs in a bucket, which will fail if the container
	// does not exist. We list with a prefix that will not exist, to avoid iterating through any objects.
	nonExistentPrefix := fmt.Sprintf("kopia-azure-storage-initializing-%v", clock.Now().UnixNano())
	if err := raw.ListBlobs(ctx, blob.ID(nonExistentPrefix), func(md blob.Metadata) error {
		return nil
	}); err != nil {
		return nil, errors.Wrap(err, "unable to list from the bucket")
	}

	return az, nil
>>>>>>> cbb05cee
}

func init() {
	blob.AddSupportedStorage(azStorageType, Options{}, New)
}<|MERGE_RESOLUTION|>--- conflicted
+++ resolved
@@ -25,13 +25,9 @@
 )
 
 const (
-<<<<<<< HEAD
 	azStorageType   = "azureBlob"
 	latestVersionID = ""
 
-=======
-	azStorageType       = "azureBlob"
->>>>>>> cbb05cee
 	deleteMarkerVersion = "delete marker"
 
 	timeMapKey = "Kopiamtime" // this must be capital letter followed by lowercase, to comply with AZ tags naming convention.
@@ -406,33 +402,12 @@
 		return nil, errors.Wrap(serviceErr, "opening azure service")
 	}
 
-<<<<<<< HEAD
 	return &azStorage{
 		Options:                *opt,
 		container:              opt.Container,
 		service:                service,
-		deleteMarkerMD5Content: getMD5Hash(deleteMarkerVersion),
 	}, nil
-=======
-	raw := &azStorage{
-		Options:   *opt,
-		container: opt.Container,
-		service:   service,
-	}
-
-	az := retrying.NewWrapper(raw)
-
-	// verify Azure connection is functional by listing blobs in a bucket, which will fail if the container
-	// does not exist. We list with a prefix that will not exist, to avoid iterating through any objects.
-	nonExistentPrefix := fmt.Sprintf("kopia-azure-storage-initializing-%v", clock.Now().UnixNano())
-	if err := raw.ListBlobs(ctx, blob.ID(nonExistentPrefix), func(md blob.Metadata) error {
-		return nil
-	}); err != nil {
-		return nil, errors.Wrap(err, "unable to list from the bucket")
-	}
-
-	return az, nil
->>>>>>> cbb05cee
+}
 }
 
 func init() {
