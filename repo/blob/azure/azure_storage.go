--- conflicted
+++ resolved
@@ -25,14 +25,8 @@
 )
 
 const (
-<<<<<<< HEAD
 	azStorageType   = "azureBlob"
 	latestVersionID = ""
-
-	deleteMarkerVersion = "delete marker"
-=======
-	azStorageType = "azureBlob"
->>>>>>> 4c9cbd2d
 
 	timeMapKey = "Kopiamtime" // this must be capital letter followed by lowercase, to comply with AZ tags naming convention.
 )
