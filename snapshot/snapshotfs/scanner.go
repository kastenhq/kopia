package snapshotfs

import (
	"context"
	"encoding/json"
	"fmt"
	"io"
	"path"
	"path/filepath"
<<<<<<< HEAD
	"reflect"
	"runtime"
	"strings"
	"sync"
=======
>>>>>>> 08856c7a
	"sync/atomic"
	"time"

	"github.com/evandro-slv/go-cli-charts/bar"
	"github.com/pkg/errors"
	"gonum.org/v1/plot"
	"gonum.org/v1/plot/plotter"
	"gonum.org/v1/plot/vg"

	"github.com/kopia/kopia/fs"
	"github.com/kopia/kopia/internal/iocopy"
	"github.com/kopia/kopia/internal/timetrack"
	"github.com/kopia/kopia/internal/workshare"
	"github.com/kopia/kopia/repo/logging"
	"github.com/kopia/kopia/snapshot"
	"github.com/kopia/kopia/snapshot/policy"
)

var (
	scannerLog = logging.Module("scanner")
)

const (
	normalShutdownReason = "normal shutdown"
)

type FileHistogram struct {
	TotalSymlink     uint32
	TotalFiles       uint32
	Size0Byte        uint32
	Size0bTo100Kb    uint32
	Size100KbTo100Mb uint32
	Size100MbTo1Gb   uint32
	SizeOver1Gb      uint32
}

type DirHistogram struct {
	TotalDirs             uint32
	NumEntries0           uint32
	NumEntries0to100      uint32
	NumEntries100to1000   uint32
	NumEntries1000to10000 uint32
	NumEntries10000to1mil uint32
	NumEntriesOver1mil    uint32
}

type SourceHistogram struct {
	TotalSize  uint64
	ErrorCount uint32
	Files      FileHistogram
	Dirs       DirHistogram
}

type scanWorkItem struct {
	err error
}

// Scanner supports efficient uploading files and directories to repository.
type Scanner struct {
	// TODO: we are repurposing the existing progress tracker at the moment,
	// but maybe we should rename the UploadProgress to ScanProgress
	Progress UploadProgress

	// override the directory log level and entry log verbosity.
	OverrideEntryLogDetail *policy.LogDetail

	// Fail the entire snapshot on source file/directory error.
	FailFast bool

	nowTimeFunc func() time.Time

	// stats must be allocated on heap to enforce 64-bit alignment due to atomic access on ARM.
	stats *SourceHistogram

	isCanceled atomic.Bool

	workerPool *workshare.Pool[*scanWorkItem]
}

// IsCanceled returns true if the upload is canceled.
func (u *Scanner) IsCanceled() bool {
	return u.incompleteReason() != normalShutdownReason
}

func (u *Scanner) incompleteReason() string {
	if c := u.isCanceled.Load(); c {
		return IncompleteReasonCanceled
	}

	return normalShutdownReason
}

func (s *Scanner) addAllFileStats(size int64) {
	atomic.AddUint64(&s.stats.TotalSize, uint64(size))

	switch {
	case size == 0:
		atomic.AddUint32(&s.stats.Files.Size0Byte, 1)
	case size > 0 && size <= 100*1024: // <= 100KB
		atomic.AddUint32(&s.stats.Files.Size0bTo100Kb, 1)
	case size > 100*1024 && size <= 100*1024*1024: // > 100KB and <= 100MB
		atomic.AddUint32(&s.stats.Files.Size100KbTo100Mb, 1)
	case size > 100*1024*1024 && size <= 1023*1024*1024: // > 100MB and <= 1GB
		atomic.AddUint32(&s.stats.Files.Size100MbTo1Gb, 1)
	default: // > 1GB
		atomic.AddUint32(&s.stats.Files.SizeOver1Gb, 1)
	}
}

func (s *Scanner) addAllDirsStats(counts int64) {

	switch {
	case counts == 0:
		atomic.AddUint32(&s.stats.Dirs.NumEntries0, 1)
	case counts > 0 && counts <= 100: // <= 100
		atomic.AddUint32(&s.stats.Dirs.NumEntries0to100, 1)
	case counts > 100 && counts <= 1000: // > 100 and <= 1000
		atomic.AddUint32(&s.stats.Dirs.NumEntries100to1000, 1)
	case counts > 1000 && counts <= 10000: // > 1000 and <= 10000
		atomic.AddUint32(&s.stats.Dirs.NumEntries1000to10000, 1)
	case counts > 10000 && counts <= 1000000: // > 10000 and <= 1000000
		atomic.AddUint32(&s.stats.Dirs.NumEntries10000to1mil, 1)
	// trunk-ignore(golangci-lint/gomnd)
	case counts > 1000000: // > 1000000
		atomic.AddUint32(&s.stats.Dirs.NumEntriesOver1mil, 1)
	}
}

func (s *Scanner) updateFileSummaryInternal(ctx context.Context, f fs.File) {
	scannerLog(ctx).Debugln("updating file summary for", f.Name())
	atomic.AddUint32(&s.stats.Files.TotalFiles, 1)
	s.addAllFileStats(f.Size())
}

func (s *Scanner) updateSymlinkStats(ctx context.Context, relativePath string, f fs.Symlink) (ret error) {
	s.Progress.HashingFile(relativePath)

	defer func() {
		s.Progress.FinishedFile(relativePath, ret)
	}()
	defer s.Progress.FinishedHashingFile(relativePath, f.Size())

	atomic.AddUint32(&s.stats.Files.TotalSymlink, 1)
	s.addAllFileStats(f.Size())

	return nil
}

func (s *Scanner) updateStreamingFileStats(ctx context.Context, relativePath string, f fs.StreamingFile) (ret error) {
	reader, err := f.GetReader(ctx)
	if err != nil {
		return errors.Wrap(err, "unable to get streaming file reader")
	}

	defer reader.Close() //nolint:errcheck

	s.Progress.HashingFile(relativePath)
	var streamSize int64

	defer func() {
		s.Progress.FinishedHashingFile(relativePath, streamSize)
		s.Progress.FinishedFile(relativePath, ret)
	}()

	written, err := s.copyWithProgress(io.Discard, reader)
	if err != nil {
		return err
	}

	streamSize = written

	atomic.AddUint32(&s.stats.Files.TotalFiles, 1)
	s.addAllFileStats(streamSize)

	return nil
}

func (u *Scanner) copyWithProgress(dst io.Writer, src io.Reader) (int64, error) {
	uploadBuf := iocopy.GetBuffer()
	defer iocopy.ReleaseBuffer(uploadBuf)

	var written int64

	for {
		if u.IsCanceled() {
			return 0, errors.Wrap(errCanceled, "canceled when copying data")
		}

		readBytes, readErr := src.Read(uploadBuf)

		if readBytes > 0 {
			wroteBytes, writeErr := dst.Write(uploadBuf[0:readBytes])
			if wroteBytes > 0 {
				written += int64(wroteBytes)
				u.Progress.HashedBytes(int64(wroteBytes))
			}

			if writeErr != nil {
				//nolint:wrapcheck
				return written, writeErr
			}

			if readBytes != wroteBytes {
				return written, io.ErrShortWrite
			}
		}

		if readErr != nil {
			if errors.Is(readErr, io.EOF) {
				break
			}

			//nolint:wrapcheck
			return written, readErr
		}
	}

	return written, nil
}

// scanDirectory scans the specified Directory for stats
func (s *Scanner) scanDirectory(ctx context.Context, rootDir fs.Directory, previousDirs []fs.Directory) error {
	var dmb DirManifestBuilder

	localDirPathOrEmpty := rootDir.LocalFilesystemPath()

	return s.updateDirStatsInternal(ctx, rootDir, previousDirs, localDirPathOrEmpty, ".", &dmb)
}

func (u *Scanner) processChildren(
	ctx context.Context,
	localDirPathOrEmpty, relativePath string,
	dir fs.Directory,
	previousDirs []fs.Directory,
) error {
	var wg workshare.AsyncGroup[*scanWorkItem]

	// ensure we wait for all work items before returning
	defer wg.Close()

	// ignore errCancel because a more serious error may be reported in wg.Wait()
	// we'll check for cancellation later.

	if err := u.processDirectoryEntries(ctx, localDirPathOrEmpty, relativePath, dir, previousDirs, &wg); err != nil && !errors.Is(err, errCanceled) {
		return err
	}

	for _, wi := range wg.Wait() {
		if wi != nil && wi.err != nil {
			return wi.err
		}
	}

	if u.IsCanceled() {
		return errCanceled
	}

	return nil
}

func (u *Scanner) processDirectoryEntries(
	ctx context.Context,
	localDirPathOrEmpty string,
	dirRelativePath string,
	dir fs.Directory,
	prevDirs []fs.Directory,
	wg *workshare.AsyncGroup[*scanWorkItem],
) error {
	// processEntryError distinguishes an error thrown when attempting to read a directory.
	type processEntryError struct {
		error
	}
	// trunk-ignore(golangci-lint/wsl)
	files := int64(0)
	// trunk-ignore(golangci-lint/wsl)
	err := dir.IterateEntries(ctx, func(ctx context.Context, entry fs.Entry) error {
		if u.IsCanceled() {
			return errCanceled
		}

		entryRelativePath := path.Join(dirRelativePath, entry.Name())

		if wg.CanShareWork(u.workerPool) {
			wg.RunAsync(u.workerPool, func(c *workshare.Pool[*scanWorkItem], wi *scanWorkItem) {
				wi.err = u.processSingle(ctx, entry, entryRelativePath, prevDirs, localDirPathOrEmpty)
			}, &scanWorkItem{})
		} else {
			if err := u.processSingle(ctx, entry, entryRelativePath, prevDirs, localDirPathOrEmpty); err != nil {
				return processEntryError{err}
			}
		}
		atomic.AddInt64(&files, 1)
		return nil
	})

	u.addAllDirsStats(files)

	if err == nil {
		return nil
	}

	var peError processEntryError
	if errors.As(err, &peError) {
		return peError.error
	}

	if errors.Is(err, errCanceled) {
		return errCanceled
	}

	return dirReadError{err}
}

func (s *Scanner) findCachedEntry(ctx context.Context, entryRelativePath string, entry fs.Entry, prevDirs []fs.Directory) fs.Entry {
	for _, e := range prevDirs {
		if ent, err := e.Child(ctx, entry.Name()); err == nil {
			switch entry.(type) {
			case fs.StreamingFile:
				if commonMetadataEquals(entry, ent) {
					return ent
				}
			default:
				if metadataEquals(entry, ent) {
					return ent
				}
			}
		}
	}

	return nil
}

//nolint:funlen
func (s *Scanner) processSingle(
	ctx context.Context,
	entry fs.Entry,
	entryRelativePath string,
	prevDirs []fs.Directory,
	localDirPathOrEmpty string,
) error {
	defer entry.Close()

	// note this function runs in parallel and updates 'u.stats', which must be done using atomic operations.
	t0 := timetrack.StartTimer()

	switch entry := entry.(type) {
	case fs.Directory:
		childDirBuilder := &DirManifestBuilder{}

		childLocalDirPathOrEmpty := ""
		if localDirPathOrEmpty != "" {
			childLocalDirPathOrEmpty = filepath.Join(localDirPathOrEmpty, entry.Name())
		}

		childPrevDirs := uniqueChildDirectories(ctx, prevDirs, entry.Name())

		err := s.updateDirStatsInternal(ctx, entry, childPrevDirs, childLocalDirPathOrEmpty, entryRelativePath, childDirBuilder)
		if errors.Is(err, errCanceled) {
			return err
		}

		if err != nil {
			// Note: This only catches errors in subdirectories of the snapshot root, not on the snapshot
			// root itself. The intention is to always fail if the top level directory can't be read,
			// otherwise a meaningless, empty snapshot is created that can't be restored.
			var dre dirReadError
			if errors.As(err, &dre) {
				s.reportErrorAndMaybeCancel(dre.error, entryRelativePath)
			} else {
				return errors.Wrapf(err, "unable to process directory %q", entry.Name())
			}
		}

		return nil

	case fs.Symlink:
		return s.updateSymlinkStats(ctx, entryRelativePath, entry)

	case fs.File:
		s.updateFileSummaryInternal(ctx, entry)

		return s.processEntryScanResult(ctx, nil, nil, entryRelativePath,
			s.OverrideEntryLogDetail.OrDefault(policy.LogDetailNormal),
			"snapshotted file", t0)

	case fs.ErrorEntry:
		var prefix string

		if errors.Is(entry.ErrorInfo(), fs.ErrUnknown) {
			prefix = "unknown entry"
		} else {
			prefix = "error"
		}

		return s.processEntryScanResult(ctx, nil, entry.ErrorInfo(), entryRelativePath,
			s.OverrideEntryLogDetail.OrDefault(policy.LogDetailNormal),
			prefix, t0)

	case fs.StreamingFile:
		err := s.updateStreamingFileStats(ctx, entryRelativePath, entry)

		return s.processEntryScanResult(ctx, nil, err, entryRelativePath,
			s.OverrideEntryLogDetail.OrDefault(policy.LogDetailNormal),
			"snapshotted streaming file", t0)

	default:
		return errors.Errorf("unexpected entry type: %T %v", entry, entry.Mode())
	}
}

func (u *Scanner) processEntryScanResult(ctx context.Context, de *snapshot.DirEntry, err error, entryRelativePath string, logDetail policy.LogDetail, logMessage string, t0 timetrack.Timer) error {
	if err != nil {
		u.reportErrorAndMaybeCancel(err, entryRelativePath)
	}

	if de != nil {
		maybeLogEntryProcessed(
			scannerLog(ctx),
			logDetail,
			logMessage, entryRelativePath, de, err, t0)
	}

	return nil
}

func (s *Scanner) updateDirStatsInternal(
	ctx context.Context,
	directory fs.Directory,
	previousDirs []fs.Directory,
	localDirPathOrEmpty, dirRelativePath string,
	thisDirBuilder *DirManifestBuilder,
) (resultErr error) {
	atomic.AddUint32(&s.stats.Dirs.TotalDirs, 1)

	s.Progress.StartedDirectory(dirRelativePath)
	defer s.Progress.FinishedDirectory(dirRelativePath)

	// TOOD: support for shallow dirs

	if err := s.processChildren(ctx, localDirPathOrEmpty, dirRelativePath, directory, uniqueDirectories(previousDirs)); err != nil && !errors.Is(err, errCanceled) {
		return err
	}

	return nil
}

func (u *Scanner) reportErrorAndMaybeCancel(err error, entryRelativePath string) {
	if u.IsCanceled() && errors.Is(err, errCanceled) {
		// already canceled, do not report another.
		return
	}

	atomic.AddUint32(&u.stats.ErrorCount, 1)

	rc := rootCauseError(err)
	u.Progress.Error(entryRelativePath, rc, false)

	if u.FailFast {
		u.Cancel()
	}
}

// NewScanner creates new Scanner object for a given repository.
func NewScanner(now func() time.Time) *Scanner {
	return &Scanner{
		Progress:    &NullUploadProgress{},
		nowTimeFunc: now,
	}
}

// Cancel requests cancellation of an upload that's in progress. Will typically result in an incomplete snapshot.
func (u *Scanner) Cancel() {
	u.isCanceled.Store(true)
}

// Scan scans the contents of the specified filesystem entry (file or
// directory) and returns statistics.
func (s *Scanner) Scan(
	ctx context.Context,
	source fs.Entry,
) error {
	ctx, span := uploadTracer.Start(ctx, "Scan")
	defer span.End()

	s.Progress.UploadStarted()
	defer s.Progress.UploadFinished()

	// set default as 8
	parallel := 8

	s.workerPool = workshare.NewPool[*scanWorkItem](parallel - 1)
	defer s.workerPool.Close()

	s.stats = &SourceHistogram{}

	var err error

	startTime := fs.UTCTimestampFromTime(s.nowTimeFunc())

	switch entry := source.(type) {
	case fs.Directory:
		var previousDirs []fs.Directory
		err = s.scanDirectory(ctx, entry, previousDirs)
	case fs.File:
		s.Progress.EstimatedDataSize(1, entry.Size())
		s.updateFileSummaryInternal(ctx, entry)

	default:
		return errors.Errorf("unsupported source: %v", source)
	}

	if err != nil {
		return rootCauseError(err)
	}

	endTime := fs.UTCTimestampFromTime(s.nowTimeFunc())

	if s.incompleteReason() != "" {
		scannerLog(ctx).Infof("Reason: %s, ", s.incompleteReason())
	}

	scannerLog(ctx).Infof("Time Taken: %s", endTime.Sub(startTime))
	s.dumpStats(ctx)
	s.dumpHistogramPlot()

	return nil
}

func (s *Scanner) dumpStats(ctx context.Context) {
	d, err := json.MarshalIndent(s.stats, "", "  ")
	if err != nil {
		scannerLog(ctx).Panicln("failed to marshal stats to json", err)
	}

<<<<<<< HEAD
	scannerLog(ctx).Infof("\nSummary:\n%s", string(d))

	scannerLog(ctx).Infof("\nFiles statistics:\n")

	data1, err := s.convertToMap(s.stats.Files)
	if err != nil {
		scannerLog(ctx).Panicln("failed to convert stats to map", err)
	}
	s.draw(ctx, data1)

	scannerLog(ctx).Infof("\nDirectories statistics:\n")

	data2, err := s.convertToMap(s.stats.Dirs)
	if err != nil {
		scannerLog(ctx).Panicln("failed to convert stats to map", err)
	}

	s.draw(ctx, data2)

}

func (s *Scanner) convertToMap(input interface{}) (map[string]float64, error) {
	data := make(map[string]float64)

	v := reflect.ValueOf(input)
	if v.Kind() != reflect.Struct {
		return nil, errors.Errorf("only convert struct")
	}
	t := v.Type()

	for i := 0; i < v.NumField(); i++ {
		f := v.Field(i)

		if f.Kind() != reflect.Int64 && f.Kind() != reflect.Uint32 {
			return nil, errors.Errorf("all the values must be integers")
		}
		newNames := strings.Split(t.Field(i).Name, "Size")
		names := strings.Split(newNames[len(newNames)-1], "NumEntries")
		data[names[len(names)-1]] = float64(f.Uint())
	}
	return data, nil
}
func (s *Scanner) draw(ctx context.Context, data map[string]float64) {
	graph := bar.Draw(data, bar.Options{
		Chart: bar.Chart{
			Height: 14,
		},
		Bars: bar.Bars{
			Width: 6,
			Margin: bar.Margin{
				Left:  3,
				Right: 3,
			},
		},
	})

	scannerLog(ctx).Infof(graph)
=======
	scannerLog(ctx).Infof("\nSummary:\n\n%s", string(d))
}

func histPlot(title string, values plotter.Values) {
	p := plot.New()
	p.Title.Text = title

	hist, err := plotter.NewHist(values, 20)
	if err != nil {
		panic(err)
	}

	p.Add(hist)

	if err := p.Save(3*vg.Inch, 3*vg.Inch, fmt.Sprintf("%s.png", title)); err != nil {
		panic(err)
	}
}

func (s *Scanner) dumpHistogramPlot() {
	histPlot("Source File Size Histogram", plotter.Values{
		float64(s.stats.Files.Size0Byte),
		float64(s.stats.Files.Size0bTo100Kb),
		float64(s.stats.Files.Size100KbTo100Mb),
		float64(s.stats.Files.Size100MbTo1Gb),
		float64(s.stats.Files.SizeOver1Gb),
	})

	histPlot("Source Directory Width Histogram", plotter.Values{
		float64(s.stats.Dirs.NumEntries0),
		float64(s.stats.Dirs.NumEntries0to100),
		float64(s.stats.Dirs.NumEntries100to1000),
		float64(s.stats.Dirs.NumEntries1000to10000),
		float64(s.stats.Dirs.NumEntries10000to1mil),
		float64(s.stats.Dirs.NumEntriesOver1mil),
	})
>>>>>>> 08856c7a
}<|MERGE_RESOLUTION|>--- conflicted
+++ resolved
@@ -7,13 +7,8 @@
 	"io"
 	"path"
 	"path/filepath"
-<<<<<<< HEAD
 	"reflect"
-	"runtime"
 	"strings"
-	"sync"
-=======
->>>>>>> 08856c7a
 	"sync/atomic"
 	"time"
 
@@ -548,7 +543,6 @@
 		scannerLog(ctx).Panicln("failed to marshal stats to json", err)
 	}
 
-<<<<<<< HEAD
 	scannerLog(ctx).Infof("\nSummary:\n%s", string(d))
 
 	scannerLog(ctx).Infof("\nFiles statistics:\n")
@@ -606,8 +600,6 @@
 	})
 
 	scannerLog(ctx).Infof(graph)
-=======
-	scannerLog(ctx).Infof("\nSummary:\n\n%s", string(d))
 }
 
 func histPlot(title string, values plotter.Values) {
@@ -643,5 +635,4 @@
 		float64(s.stats.Dirs.NumEntries10000to1mil),
 		float64(s.stats.Dirs.NumEntriesOver1mil),
 	})
->>>>>>> 08856c7a
 }